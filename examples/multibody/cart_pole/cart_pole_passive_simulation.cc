#include <memory>

#include <gflags/gflags.h>

#include "drake/common/drake_assert.h"
#include "drake/common/find_resource.h"
#include "drake/common/text_logging_gflags.h"
#include "drake/geometry/geometry_visualization.h"
#include "drake/geometry/scene_graph.h"
#include "drake/lcm/drake_lcm.h"
#include "drake/lcmt_viewer_draw.hpp"
#include "drake/multibody/multibody_tree/joints/prismatic_joint.h"
#include "drake/multibody/multibody_tree/joints/revolute_joint.h"
#include "drake/multibody/multibody_tree/multibody_plant/multibody_plant.h"
#include "drake/multibody/multibody_tree/parsing/multibody_plant_sdf_parser.h"
#include "drake/multibody/multibody_tree/uniform_gravity_field_element.h"
#include "drake/systems/analysis/simulator.h"
#include "drake/systems/framework/diagram_builder.h"
#include "drake/systems/lcm/lcm_publisher_system.h"
#include "drake/systems/lcm/serializer.h"
#include "drake/systems/rendering/pose_bundle_to_draw_message.h"

namespace drake {
namespace examples {
namespace multibody {
namespace cart_pole {
namespace {

using drake::geometry::SceneGraph;
using drake::lcm::DrakeLcm;
using drake::multibody::Body;
using drake::multibody::multibody_plant::MultibodyPlant;
using drake::multibody::parsing::AddModelFromSdfFile;
using drake::multibody::PrismaticJoint;
using drake::multibody::RevoluteJoint;
using drake::multibody::UniformGravityFieldElement;
using drake::systems::lcm::LcmPublisherSystem;
using drake::systems::lcm::Serializer;
using drake::systems::rendering::PoseBundleToDrawMessage;

DEFINE_double(target_realtime_rate, 1.0,
              "Desired rate relative to real time.  See documentation for "
              "Simulator::set_target_realtime_rate() for details.");

DEFINE_double(simulation_time, 10.0,
              "Desired duration of the simulation in seconds.");

DEFINE_double(time_step, 0,
            "If greater than zero, the plant is modeled as a system with "
            "discrete updates and period equal to this time_step. "
            "If 0, the plant is modeled as a continuous system.");

int do_main() {
  systems::DiagramBuilder<double> builder;

  SceneGraph<double>& scene_graph = *builder.AddSystem<SceneGraph>();
  scene_graph.set_name("scene_graph");

  // Make and add the cart_pole model.
<<<<<<< HEAD
  const std::string full_name =
      FindResourceOrThrow(
          "drake/examples/contact_model/mbp/rigid_mug_gripper.sdf");
  MultibodyPlant<double>& cart_pole = *builder.AddSystem<MultibodyPlant>();
=======
  const std::string full_name = FindResourceOrThrow(
      "drake/examples/multibody/cart_pole/cart_pole.sdf");
  MultibodyPlant<double>& cart_pole =
      *builder.AddSystem<MultibodyPlant>(FLAGS_time_step);
>>>>>>> 845c8299
  AddModelFromSdfFile(full_name, &cart_pole, &scene_graph);

  // Add gravity to the model.
  cart_pole.AddForceElement<UniformGravityFieldElement>(
      -9.81 * Vector3<double>::UnitZ());

  // Now the model is complete.
  cart_pole.Finalize();

  // Boilerplate used to connect the plant to a SceneGraph for
  // visualization.
  DrakeLcm lcm;
  const PoseBundleToDrawMessage& converter =
      *builder.template AddSystem<PoseBundleToDrawMessage>();
  LcmPublisherSystem& publisher =
      *builder.template AddSystem<LcmPublisherSystem>(
          "DRAKE_VIEWER_DRAW",
          std::make_unique<Serializer<drake::lcmt_viewer_draw>>(), &lcm);
  publisher.set_publish_period(1 / 60.0);

  // Sanity check on the availability of the optional source id before using it.
  DRAKE_DEMAND(!!cart_pole.get_source_id());

  builder.Connect(
      cart_pole.get_geometry_poses_output_port(),
      scene_graph.get_source_pose_port(cart_pole.get_source_id().value()));

  builder.Connect(scene_graph.get_pose_bundle_output_port(),
                  converter.get_input_port(0));
  builder.Connect(converter, publisher);

  // Last thing before building the diagram; dispatch the message to load
  // geometry.
  geometry::DispatchLoadMessage(scene_graph);

  // And build the Diagram:
  std::unique_ptr<systems::Diagram<double>> diagram = builder.Build();

  // Create a context for this system:
  std::unique_ptr<systems::Context<double>> diagram_context =
      diagram->CreateDefaultContext();
  diagram->SetDefaultContext(diagram_context.get());
  systems::Context<double>& cart_pole_context =
      diagram->GetMutableSubsystemContext(cart_pole, diagram_context.get());

  // There is no input actuation in this example for the passive dynamics.
  cart_pole_context.FixInputPort(
      cart_pole.get_actuation_input_port().get_index(), Vector1d(0));

  // Get joints so that we can set initial conditions.
  const PrismaticJoint<double>& cart_slider =
      cart_pole.GetJointByName<PrismaticJoint>("CartSlider");
  const RevoluteJoint<double>& pole_pin =
      cart_pole.GetJointByName<RevoluteJoint>("PolePin");

  // Set initial state.
  cart_slider.set_translation(&cart_pole_context, 0.0);
  pole_pin.set_angle(&cart_pole_context, 2.0);

  systems::Simulator<double> simulator(*diagram, std::move(diagram_context));

  simulator.set_publish_every_time_step(false);
  simulator.set_target_realtime_rate(FLAGS_target_realtime_rate);
  simulator.Initialize();
  simulator.StepTo(FLAGS_simulation_time);

  return 0;
}

}  // namespace
}  // namespace cart_pole
}  // namespace multibody
}  // namespace examples
}  // namespace drake

int main(int argc, char* argv[]) {
  gflags::SetUsageMessage(
      "A simple cart pole demo using Drake's MultibodyPlant,"
      "with SceneGraph visualization. "
      "Launch drake-visualizer before running this example.");
  gflags::ParseCommandLineFlags(&argc, &argv, true);
  drake::logging::HandleSpdlogGflags();
  return drake::examples::multibody::cart_pole::do_main();
}<|MERGE_RESOLUTION|>--- conflicted
+++ resolved
@@ -57,17 +57,10 @@
   scene_graph.set_name("scene_graph");
 
   // Make and add the cart_pole model.
-<<<<<<< HEAD
-  const std::string full_name =
-      FindResourceOrThrow(
-          "drake/examples/contact_model/mbp/rigid_mug_gripper.sdf");
-  MultibodyPlant<double>& cart_pole = *builder.AddSystem<MultibodyPlant>();
-=======
   const std::string full_name = FindResourceOrThrow(
       "drake/examples/multibody/cart_pole/cart_pole.sdf");
   MultibodyPlant<double>& cart_pole =
       *builder.AddSystem<MultibodyPlant>(FLAGS_time_step);
->>>>>>> 845c8299
   AddModelFromSdfFile(full_name, &cart_pole, &scene_graph);
 
   // Add gravity to the model.

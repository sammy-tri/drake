--- conflicted
+++ resolved
@@ -15,13 +15,6 @@
 void testIntegralAndDerivative() {
   int num_coefficients = 5;
   int num_segments = 3;
-<<<<<<< HEAD
-  typedef Matrix<CoefficientType,Dynamic,1> CoefficientsType;
-  for (int i = 0; i < num_segments; ++i) {
-    CoefficientsType coefficients = CoefficientsType::Random(num_coefficients);
-    polynomials.push_back(Polynomial<CoefficientType>(coefficients));
-  }
-=======
   int rows = 3;
   int cols = 5;
 
@@ -30,7 +23,6 @@
 
   vector<double> segment_times = PiecewiseFunction::randomSegmentTimes(num_segments, generator);
   PiecewisePolynomialType piecewise = PiecewisePolynomial<CoefficientType>::random(rows, cols, num_coefficients, segment_times);
->>>>>>> 46ebddd1
 
   // differentiate integral, get original back
   PiecewisePolynomialType piecewise_back = piecewise.integral().derivative();

#include "drake/manipulation/schunk_wsg/schunk_wsg_controller.h"

#include <memory>

#include <gtest/gtest.h>

#include "drake/lcmt_schunk_wsg_command.hpp"
#include "drake/manipulation/schunk_wsg/schunk_wsg_constants.h"
#include "drake/systems/analysis/simulator.h"
#include "drake/systems/framework/fixed_input_port_value.h"
#include "drake/systems/framework/output_port_value.h"

namespace drake {
namespace manipulation {
namespace schunk_wsg {
namespace {

<<<<<<< HEAD
/// Runs the controller for a brief period with the specified initial
/// conditions and returns the commanded force.
=======
/// Runs the controller for a brief period with the specified initial conditions
/// and returns the commanded forces on the gripper's fingers (left finger
/// first).
>>>>>>> fd36df6d
std::pair<double, double> RunWsgControllerTestStep(
    const lcmt_schunk_wsg_command& wsg_command, double wsg_position) {
  SchunkWsgController dut;
  std::unique_ptr<systems::Context<double>> context =
      dut.CreateDefaultContext();
  std::unique_ptr<systems::SystemOutput<double>> output =
      dut.AllocateOutput(*context);
  context->FixInputPort(
      dut.get_command_input_port().get_index(),
      std::make_unique<systems::Value<lcmt_schunk_wsg_command>>(wsg_command));
  Eigen::VectorXd wsg_state_vec =
      Eigen::VectorXd::Zero(kSchunkWsgNumPositions + kSchunkWsgNumVelocities);
  wsg_state_vec(0) = -(wsg_position / 1e3) / 2.;
  wsg_state_vec(1) = (wsg_position / 1e3) / 2.;
  context->FixInputPort(dut.get_state_input_port().get_index(), wsg_state_vec);
  systems::Simulator<double> simulator(dut, std::move(context));
  simulator.StepTo(1.0);
  dut.CalcOutput(simulator.get_context(), output.get());
  return {output->get_vector_data(0)->GetAtIndex(0),
          output->get_vector_data(0)->GetAtIndex(1)};
}

GTEST_TEST(SchunkWsgControllerTest, SchunkWsgControllerTest) {
  // Start off with the gripper closed (zero) and a command to open to
  // 100mm.
  lcmt_schunk_wsg_command wsg_command{};
  wsg_command.target_position_mm = 100;
  wsg_command.force = 40;
  std::pair<double, double> commanded_force =
      RunWsgControllerTestStep(wsg_command, 0);
  EXPECT_FLOAT_EQ(commanded_force.first, -wsg_command.force);
  EXPECT_FLOAT_EQ(commanded_force.second, wsg_command.force);

  // Move in toward the middle of the range with lower force from the outside.
  wsg_command.target_position_mm = 50;
  wsg_command.force = 20;
  commanded_force = RunWsgControllerTestStep(wsg_command, 100);
  EXPECT_FLOAT_EQ(commanded_force.first, wsg_command.force);
  EXPECT_FLOAT_EQ(commanded_force.second, -wsg_command.force);

  // Set the position to something near the target and observe zero force.
  commanded_force = RunWsgControllerTestStep(
<<<<<<< HEAD
      wsg_command, wsg_command.target_position_mm * 0.99);
=======
      wsg_command, wsg_command.target_position_mm * 0.999);
>>>>>>> fd36df6d
  EXPECT_NEAR(commanded_force.first, 0, 1);
  EXPECT_NEAR(commanded_force.second, 0, 1);
}

}  // namespace
}  // namespace schunk_wsg
}  // namespace manipulation
}  // namespace drake<|MERGE_RESOLUTION|>--- conflicted
+++ resolved
@@ -15,14 +15,9 @@
 namespace schunk_wsg {
 namespace {
 
-<<<<<<< HEAD
-/// Runs the controller for a brief period with the specified initial
-/// conditions and returns the commanded force.
-=======
 /// Runs the controller for a brief period with the specified initial conditions
 /// and returns the commanded forces on the gripper's fingers (left finger
 /// first).
->>>>>>> fd36df6d
 std::pair<double, double> RunWsgControllerTestStep(
     const lcmt_schunk_wsg_command& wsg_command, double wsg_position) {
   SchunkWsgController dut;
@@ -65,11 +60,7 @@
 
   // Set the position to something near the target and observe zero force.
   commanded_force = RunWsgControllerTestStep(
-<<<<<<< HEAD
-      wsg_command, wsg_command.target_position_mm * 0.99);
-=======
       wsg_command, wsg_command.target_position_mm * 0.999);
->>>>>>> fd36df6d
   EXPECT_NEAR(commanded_force.first, 0, 1);
   EXPECT_NEAR(commanded_force.second, 0, 1);
 }

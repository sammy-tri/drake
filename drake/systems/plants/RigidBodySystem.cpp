
#include <stdexcept>
#include "drake/systems/plants/RigidBodySystem.h"
#include "drake/solvers/Optimization.h"
#include "drake/systems/plants/constraint/RigidBodyConstraint.h"
#include "xmlUtil.h"
#include "spruce.hh"

using namespace std;
using namespace Eigen;
using namespace Drake;
using namespace tinyxml2;

size_t RigidBodySystem::getNumInputs(void) const {
  size_t num = tree->actuators.size();
  for (auto const& f : force_elements) {
    num += f->getNumInputs();
  }
  return num;
}

size_t RigidBodySystem::getNumOutputs() const {
    int n = getNumStates();
    for (const auto& s : sensors) {
      n += s->getNumOutputs();
    }
    return n;
}


void RigidBodySystem::addSensor(std::shared_ptr<RigidBodySensor> s) {
  if (s->isDirectFeedthrough()) {
    direct_feedthrough = true;
  }
  sensors.push_back(s);
}

RigidBodySystem::StateVector<double> RigidBodySystem::dynamics(
    const double& t, const RigidBodySystem::StateVector<double>& x,
    const RigidBodySystem::InputVector<double>& u) const {
  using namespace std;
  using namespace Eigen;
  eigen_aligned_unordered_map<const RigidBody*, Matrix<double, 6, 1> > f_ext;

  // todo: make kinematics cache once and re-use it (but have to make one per
  // type)
  auto nq = tree->num_positions;
  auto nv = tree->num_velocities;
  auto num_actuators = tree->actuators.size();
  auto q = x.topRows(nq);
  auto v = x.bottomRows(nv);
  auto kinsol = tree->doKinematics(q, v);

  // todo: preallocate the optimization problem and constraints, and simply
  // update them then solve on each function eval.
  // happily, this clunkier version seems fast enough for now
  // the optimization framework should support this (though it has not been
  // tested thoroughly yet)
  OptimizationProblem prog;
  auto const& vdot = prog.addContinuousVariables(nv, "vdot");

  auto H = tree->massMatrix(kinsol);
  Eigen::MatrixXd H_and_neg_JT = H;

  VectorXd C = tree->dynamicsBiasTerm(kinsol, f_ext);
  if (num_actuators > 0) C -= tree->B * u.topRows(num_actuators);

  {  // loop through rigid body force elements

    // todo: distinguish between AppliedForce and ConstraintForce

    size_t u_index = 0;
    for (auto const& f : force_elements) {
      size_t num_inputs = f->getNumInputs();
      VectorXd force_input(u.middleRows(u_index, num_inputs));
      C -= f->output(t, force_input, kinsol);
      u_index += num_inputs;
    }
  }

  {  // apply joint limit forces
    for (auto const& b : tree->bodies) {
      if (!b->hasParent()) continue;
      auto const& joint = b->getJoint();
      if (joint.getNumPositions() == 1 &&
          joint.getNumVelocities() ==
              1) {  // taking advantage of only single-axis joints having joint
                    // limits makes things easier/faster here
        double qmin = joint.getJointLimitMin()(0),
               qmax = joint.getJointLimitMax()(0);
        // tau = k*(qlimit-q) - b(qdot)
        if (q(b->position_num_start) < qmin)
          C(b->velocity_num_start) -=
              penetration_stiffness * (qmin - q(b->position_num_start)) -
              penetration_damping * v(b->velocity_num_start);
        else if (q(b->position_num_start) > qmax)
          C(b->velocity_num_start) -=
              penetration_stiffness * (qmax - q(b->position_num_start)) -
              penetration_damping * v(b->velocity_num_start);
      }
    }
  }

  {  // apply contact forces
    VectorXd phi;
    Matrix3Xd normal, xA, xB;
    vector<int> bodyA_idx, bodyB_idx;
    if (use_multi_contact)
      tree->potentialCollisions(kinsol, phi, normal, xA, xB, bodyA_idx,
                                bodyB_idx);
    else
      tree->collisionDetect(kinsol, phi, normal, xA, xB, bodyA_idx, bodyB_idx);

    for (int i = 0; i < phi.rows(); i++) {
      if (phi(i) < 0.0) {  // then i have contact
        // todo: move this entire block to a shared an updated "contactJacobian"
        // method in RigidBodyTree
        auto JA = tree->transformPointsJacobian(kinsol, xA.col(i), bodyA_idx[i],
                                                0, false);
        auto JB = tree->transformPointsJacobian(kinsol, xB.col(i), bodyB_idx[i],
                                                0, false);
        Vector3d this_normal = normal.col(i);

        // compute the surface tangent basis
        Vector3d tangent1;
        if (1.0 - this_normal(2) < EPSILON) {  // handle the unit-normal case
                                               // (since it's unit length, just
                                               // check z)
          tangent1 << 1.0, 0.0, 0.0;
        } else if (1 + this_normal(2) < EPSILON) {
          tangent1 << -1.0, 0.0, 0.0;  // same for the reflected case
        } else {                       // now the general case
          tangent1 << this_normal(1), -this_normal(0), 0.0;
          tangent1 /= sqrt(this_normal(1) * this_normal(1) +
                           this_normal(0) * this_normal(0));
        }
        Vector3d tangent2 = tangent1.cross(this_normal);
        Matrix3d R;  // rotation into normal coordinates
        R << tangent1, tangent2, this_normal;
        auto J = R * (JA - JB);          // J = [ D1; D2; n ]
        auto relative_velocity = J * v;  // [ tangent1dot; tangent2dot; phidot ]

        {
          // spring law for normal force:  fA_normal = -k*phi - b*phidot
          // and damping for tangential force:  fA_tangent = -b*tangentdot
          // (bounded by the friction cone)
          Vector3d fA;
          fA(2) =
              std::max<double>(-penetration_stiffness * phi(i) -
                                   penetration_damping * relative_velocity(2),
                               0.0);
          fA.head(2) =
              -std::min<double>(
                  penetration_damping,
                  friction_coefficient * fA(2) /
                      (relative_velocity.head(2).norm() + EPSILON)) *
              relative_velocity.head(2);  // epsilon to avoid divide by zero

          // equal and opposite: fB = -fA.
          // tau = (R*JA)^T fA + (R*JB)^T fB = J^T fA
          C -= J.transpose() * fA;
        }
      }
    }
  }

  if (tree->getNumPositionConstraints()) {
    int nc = tree->getNumPositionConstraints();
    const double alpha = 5.0;  // 1/time constant of position constraint
                               // satisfaction (see my latex rigid body notes)

    prog.addContinuousVariables(
        nc, "position constraint force");  // don't actually need to use the
                                           // decision variable reference that
                                           // would be returned...

    // then compute the constraint force
    auto phi = tree->positionConstraints(kinsol);
    auto J = tree->positionConstraintsJacobian(kinsol, false);
    auto Jdotv = tree->positionConstraintsJacDotTimesV(kinsol);

    // phiddot = -2 alpha phidot - alpha^2 phi  (0 + critically damped
    // stabilization term)
    prog.addLinearEqualityConstraint(
        J, -(Jdotv + 2 * alpha * J * v + alpha * alpha * phi), {vdot});
    H_and_neg_JT.conservativeResize(NoChange, H_and_neg_JT.cols() + J.rows());
    H_and_neg_JT.rightCols(J.rows()) = -J.transpose();
  }

  // add [H,-J^T]*[vdot;f] = -C
  prog.addLinearEqualityConstraint(H_and_neg_JT, -C);

  prog.solve();
  //      prog.printSolution();

  StateVector<double> dot(nq + nv);
  dot << kinsol.transformPositionDotMappingToVelocityMapping(
             Eigen::Matrix<double, Eigen::Dynamic, Eigen::Dynamic>::Identity(
                 nq, nq)) *
             v,
      vdot.value();
  return dot;
}

RigidBodySystem::OutputVector<double> RigidBodySystem::output(const double& t,
                                                              const RigidBodySystem::StateVector<double>& x,
                                                              const RigidBodySystem::InputVector<double>& u) const
{
  auto kinsol = tree->doKinematics(x.topRows(tree->num_positions), x.bottomRows(tree->num_velocities));
  Eigen::VectorXd y(getNumOutputs());
  y << x;
  int index=getNumStates();
  for (const auto& s : sensors) {
    y.segment(index, s->getNumOutputs()) = s->output(t, kinsol, u);
    index+=s->getNumOutputs();
  }
  return y;
}

// todo: move this to a more central location
class SingleTimeKinematicConstraintWrapper : public Constraint {
 public:
  SingleTimeKinematicConstraintWrapper(
      const shared_ptr<SingleTimeKinematicConstraint>& rigid_body_constraint)
      : Constraint(rigid_body_constraint->getNumConstraint(nullptr)),
        rigid_body_constraint(rigid_body_constraint),
        kinsol(rigid_body_constraint->getRobotPointer()->bodies) {
    rigid_body_constraint->bounds(nullptr, lower_bound, upper_bound);
  }
  virtual ~SingleTimeKinematicConstraintWrapper() {}

  virtual void eval(const Eigen::Ref<const Eigen::VectorXd>& q,
                    Eigen::VectorXd& y) const override {
    kinsol.initialize(q);
    rigid_body_constraint->getRobotPointer()->doKinematics(kinsol);
    MatrixXd dy;
    rigid_body_constraint->eval(nullptr, kinsol, y, dy);
  }
  virtual void eval(const Eigen::Ref<const TaylorVecXd>& tq,
                    TaylorVecXd& ty) const override {
    kinsol.initialize(autoDiffToValueMatrix(tq));
    rigid_body_constraint->getRobotPointer()->doKinematics(kinsol);
    VectorXd y;
    MatrixXd dy;
    rigid_body_constraint->eval(nullptr, kinsol, y, dy);
    initializeAutoDiffGivenGradientMatrix(
        y, (dy * autoDiffToGradientMatrix(tq)).eval(), ty);
  }

 private:
  shared_ptr<SingleTimeKinematicConstraint> rigid_body_constraint;
  mutable KinematicsCache<double> kinsol;
};

DRAKERBSYSTEM_EXPORT RigidBodySystem::StateVector<double>
Drake::getInitialState(const RigidBodySystem& sys) {
  VectorXd x0(sys.tree->num_positions + sys.tree->num_velocities);
  default_random_engine generator;
  x0 << sys.tree->getRandomConfiguration(generator),
      VectorXd::Random(sys.tree->num_velocities);

  // todo: implement joint limits, etc.

  if (sys.tree->getNumPositionConstraints()) {
    // todo: move this up to the system level?

    OptimizationProblem prog;
    std::vector<RigidBodyLoop, Eigen::aligned_allocator<RigidBodyLoop> > const&
        loops = sys.tree->loops;

    int nq = sys.tree->num_positions;
    auto qvar = prog.addContinuousVariables(nq);

    Matrix<double, 7, 1> bTbp = Matrix<double, 7, 1>::Zero();
    bTbp(3) = 1.0;
    Vector2d tspan;
    tspan << -std::numeric_limits<double>::infinity(),
        std::numeric_limits<double>::infinity();
    Vector3d zero = Vector3d::Zero();
    for (int i = 0; i < loops.size(); i++) {
      auto con1 = make_shared<RelativePositionConstraint>(
          sys.tree.get(), zero, zero, zero, loops[i].frameA->frame_index,
          loops[i].frameB->frame_index, bTbp, tspan);
      std::shared_ptr<SingleTimeKinematicConstraintWrapper> con1wrapper(
          new SingleTimeKinematicConstraintWrapper(con1));
      prog.addConstraint(con1wrapper, {qvar});
      auto con2 = make_shared<RelativePositionConstraint>(
          sys.tree.get(), loops[i].axis, loops[i].axis, loops[i].axis,
          loops[i].frameA->frame_index, loops[i].frameB->frame_index, bTbp,
          tspan);
      std::shared_ptr<SingleTimeKinematicConstraintWrapper> con2wrapper(
          new SingleTimeKinematicConstraintWrapper(con2));
      prog.addConstraint(con2wrapper, {qvar});
    }

    VectorXd q_guess = x0.topRows(nq);
    prog.addQuadraticCost(MatrixXd::Identity(nq, nq), q_guess);
    prog.solve();

    x0 << qvar.value(), VectorXd::Zero(sys.tree->num_velocities);
  }
  return x0;
}

RigidBodyPropellor::RigidBodyPropellor(RigidBodySystem &sys, XMLElement* node,
                                       const std::string& name)
    : RigidBodyForceElement(sys, name),
      scale_factor_thrust(1.0),
      scale_factor_moment(1.0),
      lower_limit(-numeric_limits<double>::infinity()),
      upper_limit(numeric_limits<double>::infinity()) {

  auto tree = sys.getRigidBodyTree();

  XMLElement* parent_node = node->FirstChildElement("parent");
  if (!parent_node)
    throw runtime_error("propellor " + name + " is missing the parent node");
  frame = allocate_shared<RigidBodyFrame>(
      aligned_allocator<RigidBodyFrame>(), tree.get(), parent_node,
      node->FirstChildElement("origin"), name + "Frame");
  tree->addFrame(frame);

  axis << 1.0, 0.0, 0.0;
  XMLElement* axis_node = node->FirstChildElement("axis");
  if (axis_node) {
    parseVectorAttribute(axis_node, "xyz", axis);
    if (axis.norm() < 1e-8)
      throw runtime_error("ERROR: axis is zero.  don't do that");
    axis.normalize();
  }

  parseScalarAttribute(node, "scale_factor_thrust", scale_factor_thrust);
  parseScalarAttribute(node, "scale_factor_moment", scale_factor_moment);
  parseScalarAttribute(node, "lower_limit", lower_limit);
  parseScalarAttribute(node, "upper_limit", upper_limit);

  // todo: parse visual info?
}

RigidBodySpringDamper::RigidBodySpringDamper(RigidBodySystem &sys,
                                             XMLElement* node,
                                             const std::string& name)
    : RigidBodyForceElement(sys, name),
      stiffness(0.0),
      damping(0.0),
      rest_length(0.0) {
  auto tree = sys.getRigidBodyTree();

  parseScalarAttribute(node, "rest_length", rest_length);
  parseScalarAttribute(node, "stiffness", stiffness);
  parseScalarAttribute(node, "damping", damping);

  XMLElement* link_ref_node = node->FirstChildElement("link1");
  if (!link_ref_node)
    throw runtime_error("linear_spring_damper " + name +
                        " is missing the link1 node");
  frameA = allocate_shared<RigidBodyFrame>(aligned_allocator<RigidBodyFrame>(),
                                           tree.get(), link_ref_node,
                                           link_ref_node, name + "FrameA");
  tree->addFrame(frameA);

  link_ref_node = node->FirstChildElement("link2");
  if (!link_ref_node)
    throw runtime_error("linear_spring_damper " + name +
                        " is missing the link2 node");
  frameB = allocate_shared<RigidBodyFrame>(aligned_allocator<RigidBodyFrame>(),
                                           tree.get(), link_ref_node,
                                           link_ref_node, name + "FrameB");
  tree->addFrame(frameB);
}

RigidBodyAccelerometer::RigidBodyAccelerometer(RigidBodySystem const& sys,
                                               const std::string& name,
                                               const std::shared_ptr<RigidBodyFrame> frame)
  : RigidBodySensor(sys, name), frame(frame), gravity_compensation(false) {  }


Eigen::VectorXd RigidBodyAccelerometer::output(const double &t,
                                               const KinematicsCache<double> &rigid_body_state,
                                               const RigidBodySystem::InputVector<double>& u) const
{
  VectorXd x = rigid_body_state.getX();
  auto xdd = sys.dynamics(t, x, u);
  auto const& tree = sys.getRigidBodyTree();
  auto v_dot = xdd.bottomRows(rigid_body_state.getNumVelocities());
  Vector3d sensor_origin = Vector3d::Zero(); // assumes sensor coincides with the frame's origin;
  auto J = tree->transformPointsJacobian(rigid_body_state, sensor_origin, frame->frame_index, 0, false);
  auto Jdot_times_v = tree->transformPointsJacobianDotTimesV(rigid_body_state, sensor_origin, frame->frame_index, 0);
  
  Vector4d quat_world_to_body = tree->relativeQuaternion(rigid_body_state, 0, frame->frame_index);
  Vector3d accel_base = Jdot_times_v + J * v_dot;
  Vector3d accel_body = quatRotateVec(quat_world_to_body, accel_base);

<<<<<<< HEAD
  if(gravity_compensation) {
    Vector3d gravity(0, 0, 9.81);
    accel_body += quatRotateVec(quat_world_to_body, gravity);
  }
  
  return noise_model ? noise_model->generateNoise(accel_body) : accel_body;
}

RigidBodyMagnetometer::RigidBodyMagnetometer(RigidBodySystem const& sys,
                                               const std::string& name,
                                               const std::shared_ptr<RigidBodyFrame> frame,
                                                double declination)
  : RigidBodySensor(sys, name), frame(frame) {  
  setDeclination(declination);
}

=======
  return noise_model ? noise_model->generateNoise(accel_body) : accel_body;
}

RigidBodyGyroscope::RigidBodyGyroscope(RigidBodySystem const& sys, const std::string& name, const std::shared_ptr<RigidBodyFrame> frame)
    : RigidBodySensor(sys, name), frame(frame)
{
>>>>>>> 5e79eb97

Eigen::VectorXd RigidBodyMagnetometer::output(const double &t,
                                               const KinematicsCache<double> &rigid_body_state,
                                               const RigidBodySystem::InputVector<double>& u) const
{  
  auto const& tree = sys.getRigidBodyTree();

  Vector4d quat_world_to_body = tree->relativeQuaternion(rigid_body_state, 0, frame->frame_index);

  Vector3d mag_body = quatRotateVec(quat_world_to_body, magnetic_north);
  
  return noise_model ? noise_model->generateNoise(mag_body) : mag_body;
}

RigidBodyGyroscope::RigidBodyGyroscope(RigidBodySystem const& sys, const std::string& name, const std::shared_ptr<RigidBodyFrame> frame)
    : RigidBodySensor(sys,name), frame(frame) {  }

Eigen::VectorXd RigidBodyGyroscope::output(const double &t,
                                           const KinematicsCache<double> &rigid_body_state,
                                           const RigidBodySystem::InputVector<double>& u) const
{
  // relative twist of body with respect to world expressed in body
  auto const& tree = sys.getRigidBodyTree();
  auto relative_twist = tree->relativeTwist(rigid_body_state, 0, frame->frame_index, frame->frame_index);
  Eigen::Vector3d angular_rates = relative_twist.head<3>();

  return noise_model ? noise_model->generateNoise(angular_rates) : angular_rates;
}

RigidBodyDepthSensor::RigidBodyDepthSensor(RigidBodySystem const& sys,
                                           const std::string& name,
                                           const std::shared_ptr<RigidBodyFrame> frame,
                                           std::size_t samples, double min_angle, double max_angle, double range)
    : RigidBodySensor(sys, name), frame(frame), min_pitch(0.0), max_pitch(0.0),
      min_yaw(min_angle), max_yaw(max_angle), num_pixel_rows(1), num_pixel_cols(samples), min_range(0.0), max_range(range) {
  cacheRaycastEndpoints();
}

RigidBodyDepthSensor::RigidBodyDepthSensor(
    RigidBodySystem const& sys, const std::string& name,
    std::shared_ptr<RigidBodyFrame> frame, tinyxml2::XMLElement* node)
    : RigidBodySensor(sys, name),
      frame(frame),
      min_pitch(0.0),
      max_pitch(0.0),
      min_yaw(0.0),
      max_yaw(0.0),
      num_pixel_rows(1),
      num_pixel_cols(1),
      min_range(0.0),
      max_range(10.0) {

  string type(node->Attribute("type"));

  if (type.compare("ray") == 0) {
    XMLElement* ray_node = node->FirstChildElement("ray");
    if (!ray_node)
      throw std::runtime_error("ray sensor does not have a ray element");
    XMLElement* scan_node = ray_node->FirstChildElement("scan");
    if (!scan_node)
      throw std::runtime_error("ray element does not have a scan element");

    XMLElement* horizontal_node = scan_node->FirstChildElement("horizontal");
    if (horizontal_node) {  // it's required by the xml spec, but don't actually
                            // require it here
      parseScalarValue(horizontal_node, "samples", num_pixel_cols);
      parseScalarValue(horizontal_node, "min_angle", min_yaw);
      parseScalarValue(horizontal_node, "max_angle", max_yaw);
      double resolution;
      parseScalarValue(horizontal_node, "resolution", resolution);
      num_pixel_cols = static_cast<int>(resolution * num_pixel_cols);
    }

    XMLElement* vertical_node = scan_node->FirstChildElement("vertical");
    if (vertical_node) {
      parseScalarValue(vertical_node, "samples", num_pixel_rows);
      parseScalarValue(vertical_node, "min_angle", min_pitch);
      parseScalarValue(vertical_node, "max_angle", max_pitch);
      double resolution;
      parseScalarValue(vertical_node, "resolution", resolution);
      num_pixel_rows = static_cast<int>(resolution * num_pixel_rows);
    }

    XMLElement* range_node = ray_node->FirstChildElement("range");
    if (!range_node)
      throw std::runtime_error("ray sensor does not have a range element");
    parseScalarValue(range_node, "min", min_range);
    parseScalarValue(range_node, "max", max_range);
  }

  cacheRaycastEndpoints();
}

void RigidBodyDepthSensor::cacheRaycastEndpoints() {
  raycast_endpoints.resize(3, num_pixel_rows * num_pixel_cols);
  for (size_t i = 0; i < num_pixel_rows; i++) {
    double pitch =
        min_pitch +
        (num_pixel_rows > 1 ? static_cast<double>(i) / (num_pixel_rows - 1)
                            : 0.0) *
        (max_pitch - min_pitch);
    for (size_t j = 0; j < num_pixel_cols; j++) {
      double yaw =
          min_yaw +
          (num_pixel_cols > 1 ? static_cast<double>(j) / (num_pixel_cols - 1)
                              : 0.0) *
          (max_yaw - min_yaw);
      raycast_endpoints.col(num_pixel_cols * i + j) =
          max_range *
          Vector3d(
              cos(yaw) * cos(pitch), sin(yaw),
              -cos(yaw) *
              sin(pitch));  // rolled out from roty(pitch)*rotz(yaw)*[1;0;0]
    }
  }
}



Eigen::VectorXd RigidBodyDepthSensor::output(const double &t,
                                             const KinematicsCache<double> &rigid_body_state,
                                             const RigidBodySystem::InputVector<double>& u) const {
  const size_t num_distances = num_pixel_cols * num_pixel_rows;
  VectorXd distances(num_distances);

  Vector3d origin = sys.getRigidBodyTree()->transformPoints(rigid_body_state,
                                                             Vector3d::Zero(),
<<<<<<< HEAD
                                                             frame->frame_index,0);

  auto raycast_endpoints_world = sys.getRigidBodyTree()->transformPoints(rigid_body_state,
                                                                          raycast_endpoints,
                                                                          frame->frame_index,0);

  sys.getRigidBodyTree()->collisionRaycast(rigid_body_state, origin, raycast_endpoints_world, distances);

  for(size_t i = 0; i < num_distances; i++) {
    if(distances[i] < 0.0 || distances[i] > max_range) {
      distances[i] = max_range;
    } else if(distances[i] < min_range) {
      distances[i] = min_range;
    }
  }
=======
                                                             frame->frame_index, 0);
  auto raycast_endpoints_world = sys.getRigidBodyTree()->transformPoints(rigid_body_state,
                                                                          raycast_endpoints,
                                                                          frame->frame_index, 0);
  sys.getRigidBodyTree()->collisionRaycast(rigid_body_state, origin, raycast_endpoints, distances);
  // maybe: could publish lcm here (for debugging), since I can easily infer the 3D location in space
>>>>>>> 5e79eb97
  return distances;
}

void parseForceElement(RigidBodySystem &sys, XMLElement* node) {
  string name = node->Attribute("name");

  if (XMLElement* propellor_node = node->FirstChildElement("propellor")) {
    sys.addForceElement(allocate_shared<RigidBodyPropellor>(
        Eigen::aligned_allocator<RigidBodyPropellor>(), sys, propellor_node,
        name));
  } else if (XMLElement* spring_damper_node =
                 node->FirstChildElement("linear_spring_damper")) {
    sys.addForceElement(allocate_shared<RigidBodySpringDamper>(
        Eigen::aligned_allocator<RigidBodySpringDamper>(), sys,
        spring_damper_node, name));
  }
}

void parseRobot(RigidBodySystem &sys, XMLElement* node)
{
  if (!node->Attribute("name"))
    throw runtime_error("Error: your robot must have a name attribute");
  string robotname = node->Attribute("name");

  // parse force elements
  for (XMLElement* force_node = node->FirstChildElement("force_element");
       force_node; force_node = force_node->NextSiblingElement("force_element"))
    parseForceElement(sys, force_node);
}


void parseURDF(RigidBodySystem &sys, XMLDocument *xml_doc)
{
  XMLElement *node = xml_doc->FirstChildElement("robot");
  if (!node) throw std::runtime_error("ERROR: This urdf does not contain a robot tag");
  parseRobot(sys, node);
}

void parseSDFJoint(RigidBodySystem &sys, string model_name, XMLElement* node, PoseMap& pose_map)
{
  // todo: parse joint sensors
}

void parseSDFLink(RigidBodySystem &sys, string model_name, XMLElement* node, PoseMap& pose_map)
{
  const char* attr = node->Attribute("name");
  if (!attr) throw runtime_error("ERROR: link tag is missing name attribute");
  string link_name(attr);

  auto body = sys.getRigidBodyTree()->findLink(link_name, model_name);

  Isometry3d transform_link_to_model = Isometry3d::Identity();
  XMLElement* pose = node->FirstChildElement("pose");
  if (pose) {
    poseValueToTransform(pose, pose_map, transform_link_to_model);
    pose_map.insert(
        std::pair<string, Isometry3d>(body->linkname, transform_link_to_model));
  }

  for (XMLElement* elnode = node->FirstChildElement("sensor"); elnode;
       elnode = elnode->NextSiblingElement("sensor")) {
    attr = elnode->Attribute("name");
    if (!attr)
      throw runtime_error("ERROR: sensor tag is missing name attribute");
    string sensor_name(attr);

    attr = elnode->Attribute("type");
    if (!attr)
      throw runtime_error("ERROR: sensor tag is missing type attribute");
    string type(attr);

    Isometry3d transform_sensor_to_model = transform_link_to_model;
    XMLElement* pose = elnode->FirstChildElement("pose");
    if (pose) {
      poseValueToTransform(pose, pose_map, transform_sensor_to_model,
                           transform_link_to_model);
    }

    if (type.compare("ray") == 0) {
      auto frame = allocate_shared<RigidBodyFrame>(
          Eigen::aligned_allocator<RigidBodyFrame>(), sensor_name, body,
          transform_link_to_model.inverse() * transform_sensor_to_model);
      sys.getRigidBodyTree()->addFrame(frame);
      sys.addSensor(allocate_shared<RigidBodyDepthSensor>(
          Eigen::aligned_allocator<RigidBodyDepthSensor>(), sys, sensor_name,
          frame, elnode));
    }
  }
}


void parseSDFModel(RigidBodySystem &sys, XMLElement* node)
{
  PoseMap pose_map;  // because sdf specifies almost everything in the global (actually model) coordinates instead of relative coordinates.  sigh...

  if (!node->Attribute("name"))
    throw runtime_error("Error: your model must have a name attribute");
  string model_name = node->Attribute("name");

  for (XMLElement* elnode = node->FirstChildElement("link"); elnode;
       elnode = elnode->NextSiblingElement("link"))
    parseSDFLink(sys, model_name, elnode, pose_map);

  for (XMLElement* elnode = node->FirstChildElement("joint"); elnode;
       elnode = elnode->NextSiblingElement("joint"))
    parseSDFJoint(sys, model_name, elnode, pose_map);
}


void parseSDF(RigidBodySystem &sys, XMLDocument *xml_doc)
{
  XMLElement *node = xml_doc->FirstChildElement("sdf");
  if (!node) throw std::runtime_error("ERROR: This xml file does not contain an sdf tag");

  for (XMLElement* elnode = node->FirstChildElement("model"); elnode;
       elnode = node->NextSiblingElement("model"))
    parseSDFModel(sys, elnode);
}

void RigidBodySystem::addRobotFromURDFString(
    const string& xml_string, const string& root_dir,
    const DrakeJoint::FloatingBaseType floating_base_type) {
  // first add the urdf to the rigid body tree
  tree->addRobotFromURDFString(xml_string, root_dir, floating_base_type);

  // now parse additional tags understood by rigid body system (actuators,
  // sensors, etc)
  XMLDocument xml_doc;
  xml_doc.Parse(xml_string.c_str());

  parseURDF(*this, &xml_doc);
}

void RigidBodySystem::addRobotFromURDF(
    const string& urdf_filename,
    const DrakeJoint::FloatingBaseType floating_base_type) {
  // first add the urdf to the rigid body tree
  tree->addRobotFromURDF(urdf_filename, floating_base_type);

  // now parse additional tags understood by rigid body system (actuators,
  // sensors, etc)
  XMLDocument xml_doc;
  xml_doc.LoadFile(urdf_filename.data());
  if (xml_doc.ErrorID() != XML_SUCCESS) {
    throw std::runtime_error("failed to parse xml in file " + urdf_filename +
                             "\n" + xml_doc.ErrorName());
  }
  parseURDF(*this, &xml_doc);
}

void RigidBodySystem::addRobotFromSDF(
    const string& sdf_filename,
    const DrakeJoint::FloatingBaseType floating_base_type) {
  tree->addRobotFromSDF(sdf_filename, floating_base_type);

  // now parse additional tags understood by rigid body system (actuators,
  // sensors, etc)

  XMLDocument xml_doc;
  xml_doc.LoadFile(sdf_filename.data());
  if (xml_doc.ErrorID() != XML_SUCCESS) {
    throw std::runtime_error("failed to parse xml in file " + sdf_filename +
                             "\n" + xml_doc.ErrorName());
  }
  parseSDF(*this, &xml_doc);
}

void RigidBodySystem::addRobotFromFile(
    const std::string& filename,
    const DrakeJoint::FloatingBaseType floating_base_type) {
  spruce::path p(filename);
  auto ext = p.extension();

  std::transform(ext.begin(), ext.end(), ext.begin(),
                 ::tolower);  // convert to lower case

  if (ext.compare(".urdf") == 0) {
    addRobotFromURDF(filename, floating_base_type);
  } else if (ext.compare(".sdf") == 0) {
    addRobotFromSDF(filename, floating_base_type);
  } else {
    throw runtime_error("unknown file extension: " + ext);
  }
}
<|MERGE_RESOLUTION|>--- conflicted
+++ resolved
@@ -369,6 +369,14 @@
   tree->addFrame(frameB);
 }
 
+RigidBodyMagnetometer::RigidBodyMagnetometer(RigidBodySystem const& sys,
+                                             const std::string& name,
+                                             const std::shared_ptr<RigidBodyFrame> frame,
+                                             double declination)
+    : RigidBodySensor(sys, name), frame(frame) {
+  setDeclination(declination);
+}
+
 RigidBodyAccelerometer::RigidBodyAccelerometer(RigidBodySystem const& sys,
                                                const std::string& name,
                                                const std::shared_ptr<RigidBodyFrame> frame)
@@ -391,7 +399,6 @@
   Vector3d accel_base = Jdot_times_v + J * v_dot;
   Vector3d accel_body = quatRotateVec(quat_world_to_body, accel_base);
 
-<<<<<<< HEAD
   if(gravity_compensation) {
     Vector3d gravity(0, 0, 9.81);
     accel_body += quatRotateVec(quat_world_to_body, gravity);
@@ -400,27 +407,14 @@
   return noise_model ? noise_model->generateNoise(accel_body) : accel_body;
 }
 
-RigidBodyMagnetometer::RigidBodyMagnetometer(RigidBodySystem const& sys,
-                                               const std::string& name,
-                                               const std::shared_ptr<RigidBodyFrame> frame,
-                                                double declination)
-  : RigidBodySensor(sys, name), frame(frame) {  
-  setDeclination(declination);
-}
-
-=======
-  return noise_model ? noise_model->generateNoise(accel_body) : accel_body;
-}
 
 RigidBodyGyroscope::RigidBodyGyroscope(RigidBodySystem const& sys, const std::string& name, const std::shared_ptr<RigidBodyFrame> frame)
     : RigidBodySensor(sys, name), frame(frame)
-{
->>>>>>> 5e79eb97
+{ }
 
 Eigen::VectorXd RigidBodyMagnetometer::output(const double &t,
                                                const KinematicsCache<double> &rigid_body_state,
-                                               const RigidBodySystem::InputVector<double>& u) const
-{  
+                                               const RigidBodySystem::InputVector<double>& u) const {
   auto const& tree = sys.getRigidBodyTree();
 
   Vector4d quat_world_to_body = tree->relativeQuaternion(rigid_body_state, 0, frame->frame_index);
@@ -430,13 +424,9 @@
   return noise_model ? noise_model->generateNoise(mag_body) : mag_body;
 }
 
-RigidBodyGyroscope::RigidBodyGyroscope(RigidBodySystem const& sys, const std::string& name, const std::shared_ptr<RigidBodyFrame> frame)
-    : RigidBodySensor(sys,name), frame(frame) {  }
-
 Eigen::VectorXd RigidBodyGyroscope::output(const double &t,
                                            const KinematicsCache<double> &rigid_body_state,
-                                           const RigidBodySystem::InputVector<double>& u) const
-{
+                                           const RigidBodySystem::InputVector<double>& u) const {
   // relative twist of body with respect to world expressed in body
   auto const& tree = sys.getRigidBodyTree();
   auto relative_twist = tree->relativeTwist(rigid_body_state, 0, frame->frame_index, frame->frame_index);
@@ -543,7 +533,6 @@
 
   Vector3d origin = sys.getRigidBodyTree()->transformPoints(rigid_body_state,
                                                              Vector3d::Zero(),
-<<<<<<< HEAD
                                                              frame->frame_index,0);
 
   auto raycast_endpoints_world = sys.getRigidBodyTree()->transformPoints(rigid_body_state,
@@ -559,14 +548,7 @@
       distances[i] = min_range;
     }
   }
-=======
-                                                             frame->frame_index, 0);
-  auto raycast_endpoints_world = sys.getRigidBodyTree()->transformPoints(rigid_body_state,
-                                                                          raycast_endpoints,
-                                                                          frame->frame_index, 0);
-  sys.getRigidBodyTree()->collisionRaycast(rigid_body_state, origin, raycast_endpoints, distances);
-  // maybe: could publish lcm here (for debugging), since I can easily infer the 3D location in space
->>>>>>> 5e79eb97
+
   return distances;
 }
 

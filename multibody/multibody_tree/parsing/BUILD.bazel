# -*- python -*-

load(
    "@drake//tools/skylark:drake_cc.bzl",
    "drake_cc_googletest",
    "drake_cc_library",
    "drake_cc_package_library",
)
load("//tools/lint:lint.bzl", "add_lint_tests")

package(default_visibility = ["//visibility:public"])

filegroup(
    name = "test_models",
    testonly = 1,
    srcs = glob([
        "test/**/*.obj",
        "test/**/*.sdf",
        "test/**/*.urdf",
        "test/**/*.xml",
    ]),
)

drake_cc_package_library(
    name = "parsing",
    deps = [
        ":multibody_plant_sdf_parser",
        ":scene_graph_parser_detail",
        ":sdf_parser_common",
    ],
)

drake_cc_library(
    name = "sdf_parser_common",
    srcs = [
        "sdf_parser_common.cc",
    ],
    hdrs = [
        "sdf_parser_common.h",
    ],
    deps = [
        "//common:essential",
        "@sdformat",
    ],
)

drake_cc_library(
    name = "scene_graph_parser_detail",
    srcs = [
        "scene_graph_parser_detail.cc",
    ],
    hdrs = [
        "scene_graph_parser_detail.h",
    ],
    deps = [
        ":sdf_parser_common",
        "//geometry:scene_graph",
<<<<<<< HEAD
        "//multibody/multibody_tree/multibody_plant:coulomb_friction",
=======
        "//multibody/parsers:find_files",
>>>>>>> 363af4cc
        "@sdformat",
    ],
)

drake_cc_library(
    name = "multibody_plant_sdf_parser",
    srcs = [
        "multibody_plant_sdf_parser.cc",
    ],
    hdrs = [
        "multibody_plant_sdf_parser.h",
    ],
    deps = [
        ":scene_graph_parser_detail",
        ":sdf_parser_common",
        "//multibody/multibody_tree/multibody_plant",
        "@sdformat",
    ],
)

drake_cc_googletest(
    name = "multibody_plant_sdf_parser_test",
    data = [
        ":test_models",
        "//multibody/benchmarks/acrobot:models",
        "//multibody/shapes:test_models",
    ],
    deps = [
        ":multibody_plant_sdf_parser",
        "//common:find_resource",
        "//common/test_utilities:eigen_matrix_compare",
        "//multibody/benchmarks/acrobot",
        "//multibody/benchmarks/acrobot:make_acrobot_plant",
    ],
)

drake_cc_googletest(
    name = "scene_graph_parser_detail_test",
    deps = [
        ":scene_graph_parser_detail",
        "//common/test_utilities:eigen_matrix_compare",
        "//common/test_utilities:expect_throws_message",
        "//math:geometric_transform",
    ],
)

add_lint_tests()<|MERGE_RESOLUTION|>--- conflicted
+++ resolved
@@ -55,11 +55,8 @@
     deps = [
         ":sdf_parser_common",
         "//geometry:scene_graph",
-<<<<<<< HEAD
         "//multibody/multibody_tree/multibody_plant:coulomb_friction",
-=======
         "//multibody/parsers:find_files",
->>>>>>> 363af4cc
         "@sdformat",
     ],
 )

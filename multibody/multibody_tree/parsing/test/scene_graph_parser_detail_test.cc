#include "drake/multibody/multibody_tree/parsing/scene_graph_parser_detail.h"

#include <limits>
#include <memory>

#include <gtest/gtest.h>

#include "drake/common/test_utilities/eigen_matrix_compare.h"
#include "drake/common/test_utilities/expect_throws_message.h"
#include "drake/geometry/geometry_instance.h"
#include "drake/geometry/scene_graph.h"
#include "drake/math/roll_pitch_yaw.h"
#include "drake/math/rotation_matrix.h"

namespace drake {
namespace multibody {
namespace multibody_plant {
namespace {

using Eigen::Isometry3d;
using Eigen::Matrix3d;
using Eigen::Vector3d;
using geometry::Box;
using geometry::Cylinder;
using geometry::GeometryInstance;
using geometry::HalfSpace;
using geometry::Mesh;
using geometry::SceneGraph;
using geometry::Shape;
using geometry::Sphere;
using math::RollPitchYaw;
using math::RotationMatrix;
<<<<<<< HEAD
using multibody::parsing::detail::MakeCoulombFrictionFromSdfCollision;
=======
>>>>>>> 536988ca
using multibody::parsing::detail::MakeCoulombFrictionFromSdfCollisionOde;
using multibody::parsing::detail::MakeGeometryInstanceFromSdfVisual;
using multibody::parsing::detail::MakeGeometryPoseFromSdfCollision;
using multibody::parsing::detail::MakeShapeFromSdfGeometry;
using std::make_unique;
using std::unique_ptr;
using systems::Context;
using systems::LeafSystem;

// Helper to create an sdf::Geometry object from its SDF specification given
// as a string. Example of what the string should contain:
//   <cylinder>
//     <radius>0.5</radius>
//     <length>1.2</length>
//   </cylinder>
// and similarly for other SDF geometries.
unique_ptr<sdf::Geometry> MakeSdfGeometryFromString(
    const std::string& geometry_spec) {
  const std::string sdf_str =
      "<?xml version='1.0'?>"
      "<sdf version='1.6'>"
      "  <model name='my_model'>"
      "    <link name='link'>"
      "      <visual name='link_visual'>"
      "        <geometry>"
          + geometry_spec +
      "        </geometry>"
      "      </visual>"
      "    </link>"
      "  </model>"
      "</sdf>";
  sdf::SDFPtr sdf_parsed(new sdf::SDF());
  sdf::init(sdf_parsed);
  sdf::readString(sdf_str, sdf_parsed);
  sdf::ElementPtr geometry_element =
      sdf_parsed->Root()->GetElement("model")->
          GetElement("link")->GetElement("visual")->GetElement("geometry");
  auto sdf_geometry = make_unique<sdf::Geometry>();
  sdf_geometry->Load(geometry_element);
  return sdf_geometry;
}

// Helper to create an sdf::Visual object from its SDF specification given
// as a string. Example of what the string should contain:
//       <visual name = 'some_link_visual'>
//         <pose>1.0 2.0 3.0 3.14 6.28 1.57</pose>
//         <geometry>
//           <cylinder>
//             <radius>0.5</radius>
//             <length>1.2</length>
//           </cylinder>
//         </geometry>
//       </visual>
unique_ptr<sdf::Visual> MakeSdfVisualFromString(
    const std::string& visual_spec) {
  const std::string sdf_str =
      "<?xml version='1.0'?>"
      "<sdf version='1.6'>"
      "  <model name='my_model'>"
      "    <link name='link'>"
      + visual_spec +
      "    </link>"
      "  </model>"
      "</sdf>";
  sdf::SDFPtr sdf_parsed(new sdf::SDF());
  sdf::init(sdf_parsed);
  sdf::readString(sdf_str, sdf_parsed);
  sdf::ElementPtr visual_element =
      sdf_parsed->Root()->GetElement("model")->
          GetElement("link")->GetElement("visual");
  auto sdf_visual = make_unique<sdf::Visual>();
  sdf_visual->Load(visual_element);
  return sdf_visual;
}

// Helper to create an sdf::Collision object from its SDF specification given
// as a string. Example of what the string should contain:
//       <collision name = 'some_link_collision'>
//         <pose>1.0 2.0 3.0 3.14 6.28 1.57</pose>
//         <geometry>
//           <cylinder>
//             <radius>0.5</radius>
//             <length>1.2</length>
//           </cylinder>
//         </geometry>
//         <drake_friction>
//           <static_friction>0.8</static_friction>
//           <dynamic_friction>0.3</dynamic_friction>
//         </drake_friction>
//       </collision>
unique_ptr<sdf::Collision> MakeSdfCollisionFromString(
    const std::string& collision_spec) {
  const std::string sdf_str =
      "<?xml version='1.0'?>"
          "<sdf version='1.6'>"
          "  <model name='my_model'>"
          "    <link name='link'>"
          + collision_spec +
          "    </link>"
          "  </model>"
          "</sdf>";
  sdf::SDFPtr sdf_parsed(new sdf::SDF());
  sdf::init(sdf_parsed);
  sdf::readString(sdf_str, sdf_parsed);
  sdf::ElementPtr collision_element =
      sdf_parsed->Root()->GetElement("model")->
          GetElement("link")->GetElement("collision");
  auto sdf_collision = make_unique<sdf::Collision>();
  sdf_collision->Load(collision_element);
  return sdf_collision;
}

// Verify MakeShapeFromSdfGeometry returns nullptr when we specify an <empty>
// sdf::Geometry.
GTEST_TEST(SceneGraphParserDetail, MakeEmptyFromSdfGeometry) {
  unique_ptr<sdf::Geometry> sdf_geometry =
      MakeSdfGeometryFromString("<empty/>");
  unique_ptr<Shape> shape = MakeShapeFromSdfGeometry(*sdf_geometry);
  EXPECT_EQ(shape, nullptr);
}

// Verify MakeShapeFromSdfGeometry can make a box from an sdf::Geometry.
GTEST_TEST(SceneGraphParserDetail, MakeBoxFromSdfGeometry) {
  unique_ptr<sdf::Geometry> sdf_geometry = MakeSdfGeometryFromString(
      "<box>"
      "  <size>1.0 2.0 3.0</size>"
      "</box>");
  unique_ptr<Shape> shape = MakeShapeFromSdfGeometry(*sdf_geometry);
  const Box* box = dynamic_cast<const Box*>(shape.get());
  ASSERT_NE(box, nullptr);
  EXPECT_EQ(box->size(), Vector3d(1.0, 2.0, 3.0));
}

// Verify MakeShapeFromSdfGeometry can make a cylinder from an sdf::Geometry.
GTEST_TEST(SceneGraphParserDetail, MakeCylinderFromSdfGeometry) {
  unique_ptr<sdf::Geometry> sdf_geometry = MakeSdfGeometryFromString(
      "<cylinder>"
      "  <radius>0.5</radius>"
      "  <length>1.2</length>"
      "</cylinder>");
  unique_ptr<Shape> shape = MakeShapeFromSdfGeometry(*sdf_geometry);
  const Cylinder* cylinder = dynamic_cast<const Cylinder*>(shape.get());
  ASSERT_NE(cylinder, nullptr);
  EXPECT_EQ(cylinder->get_radius(), 0.5);
  EXPECT_EQ(cylinder->get_length(), 1.2);
}

// Verify MakeShapeFromSdfGeometry can make a sphere from an sdf::Geometry.
GTEST_TEST(SceneGraphParserDetail, MakeSphereFromSdfGeometry) {
  unique_ptr<sdf::Geometry> sdf_geometry = MakeSdfGeometryFromString(
      "<sphere>"
      "  <radius>0.5</radius>"
      "</sphere>");
  unique_ptr<Shape> shape = MakeShapeFromSdfGeometry(*sdf_geometry);
  const Sphere* sphere = dynamic_cast<const Sphere*>(shape.get());
  ASSERT_NE(sphere, nullptr);
  EXPECT_EQ(sphere->get_radius(), 0.5);
}

// Verify MakeShapeFromSdfGeometry can make a half space from an sdf::Geometry.
GTEST_TEST(SceneGraphParserDetail, MakeHalfSpaceFromSdfGeometry) {
  unique_ptr<sdf::Geometry> sdf_geometry = MakeSdfGeometryFromString(
      "<plane>"
      "  <normal>1.0 0.0 0.0</normal>"
      "  <size>1.0 1.0 1.0</size>"
      "</plane>");
  // MakeShapeFromSdfGeometry() ignores <normal> and <size> to create the
  // HalfSpace. Therefore we only verify it created the right object.
  unique_ptr<Shape> shape = MakeShapeFromSdfGeometry(*sdf_geometry);
  EXPECT_TRUE(dynamic_cast<const HalfSpace*>(shape.get()) != nullptr);
}

// Verify MakeShapeFromSdfGeometry can make a mesh from an sdf::Geometry.
GTEST_TEST(SceneGraphParserDetail, MakeMeshFromSdfGeometry) {
  // TODO(amcastro-tri): Be warned, the result of this test might (should)
  // change as we add support allowing to specify paths relative to the SDF file
  // location.
  const std::string absolute_file_path = "path/to/some/mesh.obj";
  unique_ptr<sdf::Geometry> sdf_geometry = MakeSdfGeometryFromString(
      "<mesh>"
      "  <uri>" + absolute_file_path + "</uri>"
      "  <scale> 3 3 3 </scale>"
      "</mesh>");
  unique_ptr<Shape> shape = MakeShapeFromSdfGeometry(*sdf_geometry);
  const Mesh* mesh = dynamic_cast<const Mesh*>(shape.get());
  ASSERT_NE(mesh, nullptr);
  EXPECT_EQ(mesh->filename(), absolute_file_path);
  EXPECT_EQ(mesh->scale(), 3);
}

// Verify MakeGeometryInstanceFromSdfVisual can make a GeometryInstance from an
// sdf::Visual.
// Since we test MakeShapeFromSdfGeometry separately, there is no need to unit
// test every combination of a <visual> with a different <geometry>.
GTEST_TEST(SceneGraphParserDetail, MakeGeometryInstanceFromSdfVisual) {
  unique_ptr<sdf::Visual> sdf_visual = MakeSdfVisualFromString(
      "<visual name = 'some_link_visual'>"
      "  <pose>1.0 2.0 3.0 3.14 6.28 1.57</pose>"
      "  <geometry>"
      "    <cylinder>"
      "      <radius>0.5</radius>"
      "      <length>1.2</length>"
      "    </cylinder>"
      "  </geometry>"
      "</visual>");
  unique_ptr<GeometryInstance> geometry_instance =
      MakeGeometryInstanceFromSdfVisual(*sdf_visual);

  const Isometry3d& X_LC = geometry_instance->pose();

  // Thes are the expected values as specified by the string above.
  const Vector3d expected_rpy(3.14, 6.28, 1.57);
  const Matrix3d R_LC_expected =
      RotationMatrix<double>(RollPitchYaw<double>(expected_rpy)).matrix();
  const Vector3d p_LCo_expected(1.0, 2.0, 3.0);

  // Verify results to precision given by kTolerance.
  const double kTolerance = 10 * std::numeric_limits<double>::epsilon();
  EXPECT_TRUE(CompareMatrices(X_LC.linear(), R_LC_expected,
                              kTolerance, MatrixCompareType::relative));
  EXPECT_TRUE(CompareMatrices(X_LC.translation(), p_LCo_expected,
                              kTolerance, MatrixCompareType::relative));
}

// Verify MakeGeometryInstanceFromSdfVisual can make a GeometryInstance from an
// sdf::Visual with a <plane> geometry.
// We test this case separately since, while geometry::HalfSpace is defined in a
// canonical frame C whose pose needs to be specified at a GeometryInstance
// level, the SDF specification does not define this pose at the <geometry>
// level but at the <visual> (or <collision>) level.
GTEST_TEST(SceneGraphParserDetail, MakeHalfSpaceGeometryInstanceFromSdfVisual) {
  unique_ptr<sdf::Visual> sdf_visual = MakeSdfVisualFromString(
      "<visual name = 'some_link_visual'>"
      "  <pose>0.0 0.0 0.0 0.0 0.0 0.0</pose>"
      "  <geometry>"
      "    <plane>"
      "      <normal>1.0 2.0 3.0</normal>"
      "    </plane>"
      "  </geometry>"
      "</visual>");
  unique_ptr<GeometryInstance> geometry_instance =
      MakeGeometryInstanceFromSdfVisual(*sdf_visual);

  // Verify we do have a plane geometry.
  const HalfSpace* shape =
      dynamic_cast<const HalfSpace*>(&geometry_instance->shape());
  ASSERT_TRUE(shape != nullptr);

  // The expected coordinates of the normal vector in the link frame L.
  const Vector3d normal_L_expected = Vector3d(1.0, 2.0, 3.0).normalized();

  // The expected orientation of the canonical frame C (in which the plane's
  // normal aligns with Cz) in the link frame L.
  const Matrix3d R_LC_expected =
      HalfSpace::MakePose(normal_L_expected, Vector3d::Zero()).linear();

  // Retrieve the GeometryInstance pose as parsed from the sdf::Visual.
  const Isometry3d& X_LC = geometry_instance->pose();
  const Matrix3d& R_LC = X_LC.linear();
  const Vector3d normal_L = R_LC.col(2);

  // Verify results to precision given by kTolerance.
  const double kTolerance = 10 * std::numeric_limits<double>::epsilon();
  EXPECT_TRUE(CompareMatrices(X_LC.linear(), R_LC_expected,
                              kTolerance, MatrixCompareType::relative));
  EXPECT_TRUE(CompareMatrices(normal_L, normal_L_expected,
                              kTolerance, MatrixCompareType::relative));
}

// Verify MakeSdfVisualFromString() returns nullptr when the visual specifies
// an <empty/> geometry.
GTEST_TEST(SceneGraphParserDetail, MakeEmptyGeometryInstanceFromSdfVisual) {
  unique_ptr<sdf::Visual> sdf_visual = MakeSdfVisualFromString(
      "<visual name = 'some_link_visual'>"
      "  <pose>0.0 0.0 0.0 0.0 0.0 0.0</pose>"
      "  <geometry>"
      "    <empty/>"
      "  </geometry>"
      "</visual>");
  unique_ptr<GeometryInstance> geometry_instance =
      MakeGeometryInstanceFromSdfVisual(*sdf_visual);
  EXPECT_EQ(geometry_instance, nullptr);
}

// Verify MakeGeometryPoseFromSdfCollision() makes the pose X_LG of geometry
// frame G in the link frame L.
// Since we test MakeShapeFromSdfGeometry separately, there is no need to unit
// test every combination of a <collision> with a different <geometry>.
GTEST_TEST(SceneGraphParserDetail, MakeGeometryPoseFromSdfCollision) {
  unique_ptr<sdf::Collision> sdf_collision = MakeSdfCollisionFromString(
      "<collision name = 'some_link_collision'>"
      "  <pose>1.0 2.0 3.0 3.14 6.28 1.57</pose>"
      "  <geometry>"
      "    <sphere/>"
      "  </geometry>"
      "</collision>");
  const Isometry3d X_LG = MakeGeometryPoseFromSdfCollision(*sdf_collision);

  // These are the expected values as specified by the string above.
  const Vector3d expected_rpy(3.14, 6.28, 1.57);
  const Matrix3d R_LG_expected =
      RotationMatrix<double>(RollPitchYaw<double>(expected_rpy)).matrix();
  const Vector3d p_LGo_expected(1.0, 2.0, 3.0);

  // Verify results to precision given by kTolerance.
  const double kTolerance = 10 * std::numeric_limits<double>::epsilon();
  EXPECT_TRUE(CompareMatrices(X_LG.linear(), R_LG_expected,
                              kTolerance, MatrixCompareType::relative));
  EXPECT_TRUE(CompareMatrices(X_LG.translation(), p_LGo_expected,
                              kTolerance, MatrixCompareType::relative));
}

// Verify MakeGeometryPoseFromSdfCollision can make the pose X_LG of the
// geometry frame G in the link frame L when the specified shape is a plane.
// We test this case separately since, while geometry::HalfSpace is defined in a
// canonical frame C whose pose needs to be specified at a GeometryInstance
// level, the SDF specification does not define this pose at the <geometry>
// level but at the <collision> level.
GTEST_TEST(SceneGraphParserDetail,
           MakeGeometryPoseFromSdfCollisionForHalfSpace) {
  unique_ptr<sdf::Collision> sdf_collision = MakeSdfCollisionFromString(
      "<collision name = 'some_link_collision'>"
      "  <pose>0.0 0.0 0.0 0.0 0.0 0.0</pose>"
      "  <geometry>"
      "    <plane>"
      "      <normal>1.0 2.0 3.0</normal>"
      "    </plane>"
      "  </geometry>"
      "</collision>");
  const Isometry3d X_LG = MakeGeometryPoseFromSdfCollision(*sdf_collision);

  // The expected coordinates of the normal vector in the link frame L.
  const Vector3d normal_L_expected = Vector3d(1.0, 2.0, 3.0).normalized();

  // The expected orientation of the canonical frame C (in which the plane's
  // normal aligns with Cz) in the link frame L.
  const Matrix3d R_LG_expected =
      HalfSpace::MakePose(normal_L_expected, Vector3d::Zero()).linear();

  // Verify results to precision given by kTolerance.
  const double kTolerance = 10 * std::numeric_limits<double>::epsilon();
  EXPECT_TRUE(CompareMatrices(X_LG.linear(), R_LG_expected,
                              kTolerance, MatrixCompareType::relative));
  EXPECT_TRUE(CompareMatrices(X_LG.translation(), Vector3d::Zero(),
                              kTolerance, MatrixCompareType::relative));
}

<<<<<<< HEAD
GTEST_TEST(SceneGraphParserDetail, MakeCoulombFrictionFromSdfCollision) {
  unique_ptr<sdf::Collision> sdf_collision = MakeSdfCollisionFromString(
      "<collision name = 'some_link_collision'>"
      "  <pose>0.0 0.0 0.0 0.0 0.0 0.0</pose>"
      "  <geometry>"
      "    <plane>"
      "      <normal>1.0 2.0 3.0</normal>"
      "    </plane>"
      "  </geometry>"
      "  <drake_friction>"
      "    <static_friction>0.8</static_friction>"
      "    <dynamic_friction>0.3</dynamic_friction>"
      "  </drake_friction>"
      "</collision>");
  const CoulombFriction<double> friction =
      MakeCoulombFrictionFromSdfCollision(*sdf_collision);
  // TODO(amcastro-tri): Allow custom elements for SDF files.
  // Now they get ignored and get parsed by Drake as frictionless surfaces.
  // EXPECT_EQ(friction.static_friction(), 0.8);
  // EXPECT_EQ(friction.dynamic_friction(), 0.3);
  EXPECT_EQ(friction.static_friction(), 0.0);
  EXPECT_EQ(friction.dynamic_friction(), 0.0);
}

=======
>>>>>>> 536988ca
// Verify we can parse friction coefficients from an <ode> element in
// <collision><surface><friction>. Drake understands <mu> to be the static
// coefficient and <mu2> the dynamic coefficient of friction.
GTEST_TEST(SceneGraphParserDetail, MakeCoulombFrictionFromSdfCollisionOde) {
  unique_ptr<sdf::Collision> sdf_collision = MakeSdfCollisionFromString(
      "<collision name = 'some_link_collision'>"
      "  <pose>0.0 0.0 0.0 0.0 0.0 0.0</pose>"
      "  <geometry>"
      "    <plane>"
      "      <normal>1.0 2.0 3.0</normal>"
      "    </plane>"
      "  </geometry>"
      "  <surface>"
      "    <friction>"
      "      <ode>"
      "        <mu>0.8</mu>"
      "        <mu2>0.3</mu2>"
      "      </ode>"
      "    </friction>"
      "  </surface>"
      "</collision>");
  const CoulombFriction<double> friction =
      MakeCoulombFrictionFromSdfCollisionOde(*sdf_collision);
  EXPECT_EQ(friction.static_friction(), 0.8);
  EXPECT_EQ(friction.dynamic_friction(), 0.3);
}

// Verify MakeCoulombFrictionFromSdfCollisionOde() throws an exception if
// provided a dynamic friction coefficient larger than the static friction
// coefficient.
<<<<<<< HEAD
GTEST_TEST(SceneGraphParserDetail,
           MakeCoulombFrictionFromSdfCollisionOde_Throws) {
=======
// We do not need testing for each possible case of an invalid input such as:
// - negative coefficients.
// - dynamic > static.
// - only one coefficient is negative.
// Since class CoulombFriction performs these tests at construction and its unit
// tests provide coverage for these cases. In that regard, this following
// test is not needed but we provide it just to show how the exception message
// thrown from CoulombFriction gets concatenated and re-thrown by
// MakeCoulombFrictionFromSdfCollisionOde().
GTEST_TEST(SceneGraphParserDetail,
           MakeCoulombFrictionFromSdfCollisionOde_DynamicLargerThanStatic) {
>>>>>>> 536988ca
  unique_ptr<sdf::Collision> sdf_collision = MakeSdfCollisionFromString(
      "<collision name = 'some_link_collision'>"
      "  <pose>0.0 0.0 0.0 0.0 0.0 0.0</pose>"
      "  <geometry>"
      "    <plane>"
      "      <normal>1.0 2.0 3.0</normal>"
      "    </plane>"
      "  </geometry>"
      "  <surface>"
      "    <friction>"
      "      <ode>"
      "        <mu>0.3</mu>"
      "        <mu2>0.8</mu2>"
      "      </ode>"
      "    </friction>"
      "  </surface>"
      "</collision>");
  DRAKE_EXPECT_THROWS_MESSAGE(
      MakeCoulombFrictionFromSdfCollisionOde(*sdf_collision),
      std::logic_error,
<<<<<<< HEAD
      "From <collision> with name 'some_link_collision': "
=======
>>>>>>> 536988ca
      "The given dynamic friction \\(.*\\) is greater than the given static "
      "friction \\(.*\\); dynamic friction must be less than or equal to "
      "static friction.");
}

<<<<<<< HEAD
=======
GTEST_TEST(SceneGraphParserDetail,
           MakeCoulombFrictionFromSdfCollisionOde_MuMissing) {
  unique_ptr<sdf::Collision> sdf_collision = MakeSdfCollisionFromString(
      "<collision name = 'some_link_collision'>"
      "  <pose>0.0 0.0 0.0 0.0 0.0 0.0</pose>"
      "  <geometry>"
      "    <plane>"
      "      <normal>1.0 2.0 3.0</normal>"
      "    </plane>"
      "  </geometry>"
      "  <surface>"
      "    <friction>"
      "      <ode>"
      "        <mu2>0.8</mu2>"
      "      </ode>"
      "    </friction>"
      "  </surface>"
      "</collision>");
  DRAKE_EXPECT_THROWS_MESSAGE(
      MakeCoulombFrictionFromSdfCollisionOde(*sdf_collision),
      std::runtime_error,
      "Element <mu> is required within element <ode>.");
}

GTEST_TEST(SceneGraphParserDetail,
           MakeCoulombFrictionFromSdfCollisionOde_Mu2Missing) {
  unique_ptr<sdf::Collision> sdf_collision = MakeSdfCollisionFromString(
      "<collision name = 'some_link_collision'>"
      "  <pose>0.0 0.0 0.0 0.0 0.0 0.0</pose>"
      "  <geometry>"
      "    <plane>"
      "      <normal>1.0 2.0 3.0</normal>"
      "    </plane>"
      "  </geometry>"
      "  <surface>"
      "    <friction>"
      "      <ode>"
      "        <mu>0.8</mu>"
      "      </ode>"
      "    </friction>"
      "  </surface>"
      "</collision>");
  DRAKE_EXPECT_THROWS_MESSAGE(
      MakeCoulombFrictionFromSdfCollisionOde(*sdf_collision),
      std::runtime_error,
      "Element <mu2> is required within element <ode>.");
}

GTEST_TEST(SceneGraphParserDetail,
           MakeCoulombFrictionFromSdfCollisionOde_FrictionMissing) {
  unique_ptr<sdf::Collision> sdf_collision = MakeSdfCollisionFromString(
      "<collision name = 'some_link_collision'>"
      "  <pose>0.0 0.0 0.0 0.0 0.0 0.0</pose>"
      "  <geometry>"
      "    <plane>"
      "      <normal>1.0 2.0 3.0</normal>"
      "    </plane>"
      "  </geometry>"
      "  <surface>"
      "    <ode>"
      "      <mu>0.3</mu>"
      "      <mu2>0.8</mu2>"
      "    </ode>"
      "  </surface>"
      "</collision>");
  DRAKE_EXPECT_THROWS_MESSAGE(
      MakeCoulombFrictionFromSdfCollisionOde(*sdf_collision),
      std::runtime_error,
      "Element <friction> not found nested within element <surface>.");
}

GTEST_TEST(SceneGraphParserDetail,
           MakeCoulombFrictionFromSdfCollisionOde_OdeMissing) {
  unique_ptr<sdf::Collision> sdf_collision = MakeSdfCollisionFromString(
      "<collision name = 'some_link_collision'>"
          "  <pose>0.0 0.0 0.0 0.0 0.0 0.0</pose>"
          "  <geometry>"
          "    <plane>"
          "      <normal>1.0 2.0 3.0</normal>"
          "    </plane>"
          "  </geometry>"
          "  <surface>"
          "    <friction>"
          "      <mu>0.3</mu>"
          "      <mu2>0.8</mu2>"
          "    </friction>"
          "  </surface>"
          "</collision>");
  DRAKE_EXPECT_THROWS_MESSAGE(
      MakeCoulombFrictionFromSdfCollisionOde(*sdf_collision),
      std::runtime_error,
      "Element <ode> not found nested within element <friction>.");
}

>>>>>>> 536988ca
}  // namespace
}  // namespace multibody_plant
}  // namespace multibody
}  // namespace drake
<|MERGE_RESOLUTION|>--- conflicted
+++ resolved
@@ -30,10 +30,6 @@
 using geometry::Sphere;
 using math::RollPitchYaw;
 using math::RotationMatrix;
-<<<<<<< HEAD
-using multibody::parsing::detail::MakeCoulombFrictionFromSdfCollision;
-=======
->>>>>>> 536988ca
 using multibody::parsing::detail::MakeCoulombFrictionFromSdfCollisionOde;
 using multibody::parsing::detail::MakeGeometryInstanceFromSdfVisual;
 using multibody::parsing::detail::MakeGeometryPoseFromSdfCollision;
@@ -381,33 +377,6 @@
                               kTolerance, MatrixCompareType::relative));
 }
 
-<<<<<<< HEAD
-GTEST_TEST(SceneGraphParserDetail, MakeCoulombFrictionFromSdfCollision) {
-  unique_ptr<sdf::Collision> sdf_collision = MakeSdfCollisionFromString(
-      "<collision name = 'some_link_collision'>"
-      "  <pose>0.0 0.0 0.0 0.0 0.0 0.0</pose>"
-      "  <geometry>"
-      "    <plane>"
-      "      <normal>1.0 2.0 3.0</normal>"
-      "    </plane>"
-      "  </geometry>"
-      "  <drake_friction>"
-      "    <static_friction>0.8</static_friction>"
-      "    <dynamic_friction>0.3</dynamic_friction>"
-      "  </drake_friction>"
-      "</collision>");
-  const CoulombFriction<double> friction =
-      MakeCoulombFrictionFromSdfCollision(*sdf_collision);
-  // TODO(amcastro-tri): Allow custom elements for SDF files.
-  // Now they get ignored and get parsed by Drake as frictionless surfaces.
-  // EXPECT_EQ(friction.static_friction(), 0.8);
-  // EXPECT_EQ(friction.dynamic_friction(), 0.3);
-  EXPECT_EQ(friction.static_friction(), 0.0);
-  EXPECT_EQ(friction.dynamic_friction(), 0.0);
-}
-
-=======
->>>>>>> 536988ca
 // Verify we can parse friction coefficients from an <ode> element in
 // <collision><surface><friction>. Drake understands <mu> to be the static
 // coefficient and <mu2> the dynamic coefficient of friction.
@@ -438,10 +407,6 @@
 // Verify MakeCoulombFrictionFromSdfCollisionOde() throws an exception if
 // provided a dynamic friction coefficient larger than the static friction
 // coefficient.
-<<<<<<< HEAD
-GTEST_TEST(SceneGraphParserDetail,
-           MakeCoulombFrictionFromSdfCollisionOde_Throws) {
-=======
 // We do not need testing for each possible case of an invalid input such as:
 // - negative coefficients.
 // - dynamic > static.
@@ -453,7 +418,6 @@
 // MakeCoulombFrictionFromSdfCollisionOde().
 GTEST_TEST(SceneGraphParserDetail,
            MakeCoulombFrictionFromSdfCollisionOde_DynamicLargerThanStatic) {
->>>>>>> 536988ca
   unique_ptr<sdf::Collision> sdf_collision = MakeSdfCollisionFromString(
       "<collision name = 'some_link_collision'>"
       "  <pose>0.0 0.0 0.0 0.0 0.0 0.0</pose>"
@@ -474,17 +438,11 @@
   DRAKE_EXPECT_THROWS_MESSAGE(
       MakeCoulombFrictionFromSdfCollisionOde(*sdf_collision),
       std::logic_error,
-<<<<<<< HEAD
-      "From <collision> with name 'some_link_collision': "
-=======
->>>>>>> 536988ca
       "The given dynamic friction \\(.*\\) is greater than the given static "
       "friction \\(.*\\); dynamic friction must be less than or equal to "
       "static friction.");
 }
 
-<<<<<<< HEAD
-=======
 GTEST_TEST(SceneGraphParserDetail,
            MakeCoulombFrictionFromSdfCollisionOde_MuMissing) {
   unique_ptr<sdf::Collision> sdf_collision = MakeSdfCollisionFromString(
@@ -579,7 +537,6 @@
       "Element <ode> not found nested within element <friction>.");
 }
 
->>>>>>> 536988ca
 }  // namespace
 }  // namespace multibody_plant
 }  // namespace multibody

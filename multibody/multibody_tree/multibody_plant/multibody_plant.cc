#include "drake/multibody/multibody_tree/multibody_plant/multibody_plant.h"

#include <algorithm>
#include <fmt/format.h>
#include <memory>
#include <vector>

#include "drake/common/default_scalars.h"
#include "drake/common/drake_throw.h"
#include "drake/geometry/frame_kinematics_vector.h"
#include "drake/geometry/geometry_frame.h"
#include "drake/geometry/geometry_instance.h"
#include "drake/math/autodiff.h"
#include "drake/math/autodiff_gradient.h"
#include "drake/math/orthonormal_basis.h"

#include <fstream>
#include <iostream>
#define PRINT_VAR(a) std::cout << #a": " << a << std::endl;
#define PRINT_VARn(a) std::cout << #a":\n" << a << std::endl;
//#define PRINT_VAR(a) (void) (a);
//#define PRINT_VARn(a) (void) (a);

namespace drake {
namespace multibody {
namespace multibody_plant {

// Helper macro to throw an exception within methods that should not be called
// post-finalize.
#define DRAKE_MBP_THROW_IF_FINALIZED() ThrowIfFinalized(__func__)

// Helper macro to throw an exception within methods that should not be called
// pre-finalize.
#define DRAKE_MBP_THROW_IF_NOT_FINALIZED() ThrowIfNotFinalized(__func__)

using geometry::FrameId;
using geometry::FramePoseVector;
using geometry::GeometryFrame;
using geometry::GeometryId;
using geometry::GeometryInstance;
using geometry::PenetrationAsPointPair;
using geometry::SceneGraph;
using geometry::SourceId;
using systems::InputPortDescriptor;
using systems::OutputPort;
using systems::State;

using drake::multibody::MultibodyForces;
using drake::multibody::MultibodyTree;
using drake::multibody::MultibodyTreeContext;
using drake::multibody::PositionKinematicsCache;
using drake::multibody::SpatialAcceleration;
using drake::multibody::SpatialForce;
using drake::multibody::VelocityKinematicsCache;
using systems::BasicVector;
using systems::Context;
using systems::InputPortDescriptor;

template<typename T>
MultibodyPlant<T>::MultibodyPlant(double time_step) :
    systems::LeafSystem<T>(systems::SystemTypeTag<
        drake::multibody::multibody_plant::MultibodyPlant>()),
    time_step_(time_step) {
  model_ = std::make_unique<MultibodyTree<T>>();
  visual_geometries_.emplace_back();  // Entry for the "world" body.
}

template<typename T>
template<typename U>
MultibodyPlant<T>::MultibodyPlant(const MultibodyPlant<U>& other) {
  DRAKE_THROW_UNLESS(other.is_finalized());
  model_ = other.model_->template CloneToScalar<T>();
  // Copy of all members related with geometry registration.
  source_id_ = other.source_id_;
  body_index_to_frame_id_ = other.body_index_to_frame_id_;
  geometry_id_to_body_index_ = other.geometry_id_to_body_index_;
  geometry_id_to_visual_index_ = other.geometry_id_to_visual_index_;
  visual_geometries_ = other.visual_geometries_;
  // MultibodyTree::CloneToScalar() already called MultibodyTree::Finalize() on
  // the new MultibodyTree on U. Therefore we only Finalize the plant's
  // internals (and not the MultibodyTree).
  FinalizePlantOnly();
}

template <typename T>
geometry::SourceId MultibodyPlant<T>::RegisterAsSourceForSceneGraph(
    SceneGraph<T>* scene_graph) {
  DRAKE_THROW_UNLESS(scene_graph != nullptr);
  DRAKE_THROW_UNLESS(!geometry_source_is_registered());
  source_id_ = scene_graph->RegisterSource();
  // Save the GS pointer so that on later geometry registrations we can verify
  // the user is making calls on the same GS instance. Only used for that
  // purpose, it gets nullified at Finalize().
  scene_graph_ = scene_graph;
  return source_id_.value();
}

template <typename T>
void MultibodyPlant<T>::RegisterVisualGeometry(const Body<T>& body,
                                               const Isometry3<double>& X_BG,
                                               const geometry::Shape& shape,
                                               SceneGraph<T>* scene_graph) {
  DRAKE_MBP_THROW_IF_FINALIZED();
  DRAKE_THROW_UNLESS(scene_graph != nullptr);
  DRAKE_THROW_UNLESS(geometry_source_is_registered());
  if (scene_graph != scene_graph_) {
    throw std::logic_error(
        "Geometry registration calls must be performed on the SAME instance of "
        "SceneGraph used on the first call to "
        "RegisterAsSourceForSceneGraph()");
  }

  geometry::VisualMaterial color;

  GeometryId id;
  // TODO(amcastro-tri): Consider doing this after finalize so that we can
  // register anchored geometry on ANY body welded to the world.
  if (body.index() == world_index()) {
    id = RegisterAnchoredGeometry(X_BG, shape, scene_graph);
  } else {
<<<<<<< HEAD
    id = RegisterGeometry(body, X_BG, shape, color, geometry_system);
=======
    id = RegisterGeometry(body, X_BG, shape, scene_graph);
>>>>>>> f11a1d97
  }
  const int visual_index = geometry_id_to_visual_index_.size();
  geometry_id_to_visual_index_[id] = visual_index;
  DRAKE_ASSERT(num_bodies() == static_cast<int>(visual_geometries_.size()));
  visual_geometries_[body.index()].push_back(id);
}

template <typename T>
const std::vector<geometry::GeometryId>&
MultibodyPlant<T>::GetVisualGeometriesForBody(const Body<T>& body) const {
  return visual_geometries_[body.index()];
}

template <typename T>
geometry::GeometryId MultibodyPlant<T>::RegisterCollisionGeometry(
    const Body<T>& body, const Isometry3<double>& X_BG,
    const geometry::Shape& shape,
    const CoulombFriction<double>& coulomb_friction,
    SceneGraph<T>* scene_graph) {
  DRAKE_MBP_THROW_IF_FINALIZED();
  DRAKE_THROW_UNLESS(scene_graph != nullptr);
  DRAKE_THROW_UNLESS(geometry_source_is_registered());
  if (scene_graph != scene_graph_) {
    throw std::logic_error(
        "Geometry registration calls must be performed on the SAME instance of "
        "SceneGraph used on the first call to "
        "RegisterAsSourceForSceneGraph()");
  }
  GeometryId id;
  geometry::VisualMaterial color(Vector4<double>(0, 0, 0, 0));
  // TODO(amcastro-tri): Consider doing this after finalize so that we can
  // register anchored geometry on ANY body welded to the world.
  if (body.index() == world_index()) {
    id = RegisterAnchoredGeometry(X_BG, shape, scene_graph);
  } else {
<<<<<<< HEAD
    id = RegisterGeometry(body, X_BG, shape, color, geometry_system);
=======
    id = RegisterGeometry(body, X_BG, shape, scene_graph);
>>>>>>> f11a1d97
  }
  const int collision_index = geometry_id_to_collision_index_.size();
  geometry_id_to_collision_index_[id] = collision_index;
  DRAKE_ASSERT(
      static_cast<int>(default_coulomb_friction_.size()) == collision_index);
  default_coulomb_friction_.push_back(coulomb_friction);
  return id;
}

template <typename T>
geometry::GeometryId MultibodyPlant<T>::RegisterGeometry(
<<<<<<< HEAD
    const Body<T>& body,
    const Isometry3<double>& X_BG, const geometry::Shape& shape,
    geometry::VisualMaterial& color,
    geometry::GeometrySystem<T>* geometry_system) {
=======
    const Body<T>& body, const Isometry3<double>& X_BG,
    const geometry::Shape& shape, SceneGraph<T>* scene_graph) {
>>>>>>> f11a1d97
  DRAKE_ASSERT(!is_finalized());
  DRAKE_ASSERT(geometry_source_is_registered());
  DRAKE_ASSERT(scene_graph == scene_graph_);
  // If not already done, register a frame for this body.
  if (!body_has_registered_frame(body)) {
    body_index_to_frame_id_[body.index()] = scene_graph->RegisterFrame(
        source_id_.value(),
        GeometryFrame(
            body.name(),
            /* Initial pose: Not really used by GS. Will get removed. */
            Isometry3<double>::Identity()));
  }

  // Register geometry in the body frame.
  GeometryId geometry_id = scene_graph->RegisterGeometry(
      source_id_.value(), body_index_to_frame_id_[body.index()],
      std::make_unique<GeometryInstance>(X_BG, shape.Clone(), color));
  geometry_id_to_body_index_[geometry_id] = body.index();
  return geometry_id;
}

template <typename T>
geometry::GeometryId MultibodyPlant<T>::RegisterAnchoredGeometry(
    const Isometry3<double>& X_WG, const geometry::Shape& shape,
    SceneGraph<T>* scene_graph) {
  DRAKE_ASSERT(!is_finalized());
  DRAKE_ASSERT(geometry_source_is_registered());
  DRAKE_ASSERT(scene_graph == scene_graph_);
  GeometryId geometry_id = scene_graph->RegisterAnchoredGeometry(
      source_id_.value(),
      std::make_unique<GeometryInstance>(X_WG, shape.Clone()));
  geometry_id_to_body_index_[geometry_id] = world_index();
  return geometry_id;
}

template<typename T>
void MultibodyPlant<T>::Finalize() {
  model_->Finalize();
  FinalizePlantOnly();
}

template<typename T>
void MultibodyPlant<T>::FinalizePlantOnly() {
  DeclareStateAndPorts();
  // Only declare ports to communicate with a SceneGraph if the plant is
  // provided with a valid source id.
  if (source_id_) DeclareSceneGraphPorts();
  DeclareCacheEntries();
  scene_graph_ = nullptr;  // must not be used after Finalize().
  if (get_num_collision_geometries() > 0 &&
      penalty_method_contact_parameters_.time_scale < 0)
    set_penetration_allowance();
  if (get_num_collision_geometries() > 0 &&
      stribeck_model_.stiction_tolerance() < 0)
    set_stiction_tolerance();
}

template<typename T>
std::unique_ptr<systems::LeafContext<T>>
MultibodyPlant<T>::DoMakeLeafContext() const {
  DRAKE_THROW_UNLESS(is_finalized());
  return std::make_unique<MultibodyTreeContext<T>>(
      model_->get_topology(), is_state_discrete());
}

template<typename T>
void MultibodyPlant<T>::DoCalcTimeDerivatives(
    const systems::Context<T>& context,
    systems::ContinuousState<T>* derivatives) const {
  // No derivatives to compute if state is discrete.
  if (is_state_discrete()) return;

  const auto x =
      dynamic_cast<const systems::BasicVector<T>&>(
          context.get_continuous_state_vector()).get_value();
  const int nv = this->num_velocities();

  // Allocate workspace. We might want to cache these to avoid allocations.
  // Mass matrix.
  MatrixX<T> M(nv, nv);
  // Forces.
  MultibodyForces<T> forces(*model_);
  // Bodies' accelerations, ordered by BodyNodeIndex.
  std::vector<SpatialAcceleration<T>> A_WB_array(model_->num_bodies());
  // Generalized accelerations.
  VectorX<T> vdot = VectorX<T>::Zero(nv);

  const PositionKinematicsCache<T>& pc = EvalPositionKinematics(context);
  const VelocityKinematicsCache<T>& vc = EvalVelocityKinematics(context);

  // Compute forces applied through force elements. This effectively resets
  // the forces to zero and adds in contributions due to force elements.
  model_->CalcForceElementsContribution(context, pc, vc, &forces);

  // If there is any input actuation, add it to the multibody forces.
  if (num_actuators() > 0) {
    Eigen::VectorBlock<const VectorX<T>> u =
        this->EvalEigenVectorInput(context, actuation_port_);
    for (JointActuatorIndex actuator_index(0);
         actuator_index < num_actuators(); ++actuator_index) {
      const JointActuator<T>& actuator =
          model().get_joint_actuator(actuator_index);
      // We only support actuators on single dof joints for now.
      DRAKE_DEMAND(actuator.joint().num_dofs() == 1);
      for (int joint_dof = 0;
           joint_dof < actuator.joint().num_dofs(); ++joint_dof) {
        actuator.AddInOneForce(context, joint_dof, u[actuator_index], &forces);
      }
    }
  }

  model_->CalcMassMatrixViaInverseDynamics(context, &M);

  // WARNING: to reduce memory foot-print, we use the input applied arrays also
  // as output arrays. This means that both the array of applied body forces and
  // the array of applied generalized forces get overwritten on output. This is
  // not important in this case since we don't need their values anymore.
  // Please see the documentation for CalcInverseDynamics() for details.

  // With vdot = 0, this computes:
  //   tau = C(q, v)v - tau_app - ∑ J_WBᵀ(q) Fapp_Bo_W.
  std::vector<SpatialForce<T>>& F_BBo_W_array = forces.mutable_body_forces();
  VectorX<T>& tau_array = forces.mutable_generalized_forces();

  // Compute contact forces on each body by penalty method.
  if (get_num_collision_geometries() > 0) {
    CalcAndAddContactForcesByPenaltyMethod(context, pc, vc, &F_BBo_W_array);
  }

  model_->CalcInverseDynamics(
      context, pc, vc, vdot,
      F_BBo_W_array, tau_array,
      &A_WB_array,
      &F_BBo_W_array, /* Notice these arrays gets overwritten on output. */
      &tau_array);

  vdot = M.ldlt().solve(-tau_array);

  auto v = x.bottomRows(nv);
  VectorX<T> xdot(this->num_multibody_states());
  VectorX<T> qdot(this->num_positions());
  model_->MapVelocityToQDot(context, v, &qdot);
  xdot << qdot, vdot;
  derivatives->SetFromVector(xdot);
}

template<typename T>
VectorX<T> MultibodyPlant<T>::CalcFischerBurmeisterSolverResidualOnConstraintsOnly(
    int istep,
    const VectorX<T>& vnstar,
    const VectorX<T>& vfstar,
    const MatrixX<T>& Wnn,
    const MatrixX<T>& Wnt,
    const MatrixX<T>& Wtt,
    const VectorX<T>& mu,
    const VectorX<T>& cn, const VectorX<T>& beta, const VectorX<T>& lambda,
    bool with_friction,
    MatrixX<T>* J_ptr) const {
  const int num_contacts = cn.size();
  const int num_betas = 2 * num_contacts;
  const int num_lambdas = num_contacts;
  const int num_unknowns = num_contacts + num_betas + num_lambdas;

  using std::sqrt;

  // Abbreviations
  const int nc = num_contacts;
  //const int nb = num_betas;

  DRAKE_DEMAND(vnstar.size() == num_contacts);
  DRAKE_DEMAND(Wnn.rows() == num_contacts && Wnn.cols() == num_contacts);
  DRAKE_DEMAND(Wnt.rows() == num_contacts && Wnt.cols() == num_betas);
  DRAKE_DEMAND(beta.size() == num_betas);
  DRAKE_DEMAND(vfstar.size() == num_betas);
  DRAKE_DEMAND(Wtt.rows() == num_betas && Wtt.cols() == num_betas);
  DRAKE_DEMAND(mu.size() == num_contacts);
  DRAKE_DEMAND(lambda.size() == num_lambdas);

  DRAKE_DEMAND(J_ptr->rows() == num_unknowns);
  DRAKE_DEMAND(J_ptr->cols() == num_unknowns);

  MatrixX<T>& J = *J_ptr;

  VectorX<T> R(num_unknowns);
  R.setZero();

  J.setZero();

  // Scaling factor
  //const T Wnorm = sqrt(Wnn.squaredNorm() + Wnt.squaredNorm() + Wtt.squaredNorm());

  const T Wnorm = Wnn.diagonal().maxCoeff() + Wtt.diagonal().maxCoeff();

  //const T dt = time_step_;
  const double epsilon = 2e-5;  // WARNING: Now with units of momentum!!

  if (istep == 64){
    PRINT_VAR(Wnorm);
  }

  if (num_contacts >0 ) {
    const int betas_start = num_contacts;
    const int lambdas_start = betas_start + num_betas;

#if 0
    // Add Fischer-Burmeister terms to residual R.
    VectorX<T> vn_plus = vnstar + Wnn * cn + Wnt * beta;
    R.segment(0, num_contacts) = FischerBurmeisterFunction(vn_plus, cn);

    // common term, find a better name.
    VectorX<T> grad_x = FischerBurmeisterGradX(vn_plus, cn);

    // dR_cn(1:nc)/dcn
    J_ptr->block(0, 0, num_contacts, num_contacts) =
        grad_x.asDiagonal() * Wnn +
        FischerBurmeisterGradY(vn_plus, cn).asDiagonal();

    // dR_cn(1:nc)/dbeta
    J_ptr->block(0, num_contacts, num_contacts, num_betas) =
        grad_x.asDiagonal() * Wnt;
#endif

    auto Wtn = Wnt.transpose();

    VectorX<T> vn = vnstar + Wnn * cn;  // of size nc
    VectorX<T> vf = vfstar + Wtn * cn;  // of size 2 * nc

    if (with_friction) {
      vn += Wnt * beta;  // of size nc
      vf += Wtt * beta;  // of size 2 * nc
    }

    for (int ic = 0; ic < num_contacts; ++ic) {
      const int ibeta0 = 2 * ic + 0;
      const int ibeta1 = ibeta0 + 1;
      const int ik_cn = ic;
      const int ik_beta0 = num_contacts + ibeta0;
      const int ik_beta1 = num_contacts + ibeta1;
      const int ik_lambda = lambdas_start + ic;

      // Multipliers for the i-th contact.
      const T cn_i = cn(ic);
      const T beta0_i = beta(ibeta0);
      const T beta1_i = beta(ibeta1);
      const T lambda_i = lambda(ic);
      const T mu_i = mu(ic);
      const T vn_i = vn(ic);
      const T vf0_i = vf(ibeta0);
      const T vf1_i = vf(ibeta1);

      /////////////////////////////////////////////////////////////////////
      // R_cn
      /////////////////////////////////////////////////////////////////////
      R(ik_cn) = FischerBurmeisterFunction(vn_i / Wnorm, cn_i);
      const T dgcn_dx = FischerBurmeisterGradX(vn_i / Wnorm, cn_i);
      const T dgcn_dy = FischerBurmeisterGradY(vn_i / Wnorm, cn_i);

      // dR_cn/dcn
      for (int jc = 0; jc < nc; ++jc) {
        int jk_cn = jc;
        J(ik_cn, jk_cn) = dgcn_dx * Wnn(ic, jc) / Wnorm;
        if (ic == jc) {
          J(ik_cn, jk_cn) += dgcn_dy;
        }
      }

      // dR_cn/dbeta
      if (with_friction) {
        for (int jc = 0; jc < nc; ++jc) {
          const int jbeta0 = 2 * jc + 0;
          const int jbeta1 = jbeta0 + 1;
          const int jk_beta0 = nc + jbeta0;
          const int jk_beta1 = nc + jbeta1;

          J(ik_cn, jk_beta0) = dgcn_dx * Wnt(ic, jbeta0) / Wnorm;
          J(ik_cn, jk_beta1) = dgcn_dx * Wnt(ic, jbeta1) / Wnorm;
        }
      }

      // dR_cn/dlambda = 0. Thus we add nothing.


      // If there is no friction skip the rest.
      if (!with_friction) continue;

      /////////////////////////////////////////////////////////////////////
      // R_beta
      /////////////////////////////////////////////////////////////////////
      // R_beta
      R(ik_beta0) = mu_i * cn_i * vf0_i + lambda_i * beta0_i * Wnorm;
      R(ik_beta1) = mu_i * cn_i * vf1_i + lambda_i * beta1_i * Wnorm;

      // dR_beta/dcn
      for (int jc = 0; jc < num_contacts; ++jc) {
        const int jk_cn = jc;
        if (jc == ic) {
          J(ik_beta0, jk_cn) = mu_i * vf0_i;
          J(ik_beta1, jk_cn) = mu_i * vf1_i;
        }
        J(ik_beta0, jk_cn) += mu_i * cn_i * Wtn(ibeta0, jc);
        J(ik_beta1, jk_cn) += mu_i * cn_i * Wtn(ibeta1, jc);
      }

      // dR_beta/dbeta
      for (int jc = 0; jc < nc; ++jc) {
        const int jbeta0 = 2 * jc + 0;
        const int jbeta1 = jbeta0 + 1;
        const int jk_beta0 = nc + jbeta0;
        const int jk_beta1 = nc + jbeta1;
        if (ic == jc) {
          J(ik_beta0, jk_beta0) = lambda_i * Wnorm;
          J(ik_beta1, jk_beta1) = lambda_i * Wnorm;
        }
        J(ik_beta0, jk_beta0) += mu_i * cn_i * Wtt(ibeta0, jbeta0);
        J(ik_beta0, jk_beta1) += mu_i * cn_i * Wtt(ibeta0, jbeta1);

        J(ik_beta1, jk_beta0) += mu_i * cn_i * Wtt(ibeta1, jbeta0);
        J(ik_beta1, jk_beta1) += mu_i * cn_i * Wtt(ibeta1, jbeta1);
      }

      // dR_beta/lambda
      J(ik_beta0, ik_lambda) = beta0_i * Wnorm;
      J(ik_beta1, ik_lambda) = beta1_i * Wnorm;

      /////////////////////////////////////////////////////////////////////
      // R_lambda
      /////////////////////////////////////////////////////////////////////
      const T mu_cn = mu_i * cn_i;
      const T beta_mod = sqrt(beta0_i * beta0_i + beta1_i * beta1_i);
      const T beta_mod_reg = beta_mod + 1.0e-14;
      const T gamma = mu_cn - beta_mod;
      R(ik_lambda) = FischerBurmeisterFunction(gamma, lambda_i) + epsilon;

      const T dglambda_dx = FischerBurmeisterGradX(gamma, lambda_i);
      const T dglambda_dy = FischerBurmeisterGradY(gamma, lambda_i);

      // dR_lambda/dcn
      J(ik_lambda, ik_cn) = mu_i * dglambda_dx;

      // dR_lambda/dbeta
      J(ik_lambda, ik_beta0) = - beta0_i / beta_mod_reg * dglambda_dx;
      J(ik_lambda, ik_beta1) = - beta1_i / beta_mod_reg * dglambda_dx;

      // dR_lambda/dlambda
      J(ik_lambda, ik_lambda) = dglambda_dy;
    } // ic
  } // if (num_contacts >0 )
  return R;
}

template<>
template<typename U>
VectorX<U> MultibodyPlant<double>::CalcFischerBurmeisterSolverResidual(
    // state at t0
    const VectorX<double>& v0,
    const MatrixX<double>& M0,
    // External forces (consider making them on <T>)
    const VectorX<double>& tau0,
    // Normal velocity Jacobian (at either tstar or t0)
    const MatrixX<double>& N,
    // Variables
    const VectorX<U>& v, const VectorX<U>& cn) const {
  using std::sqrt;

  const double dt = time_step_;  // shorter alias.

  const int nv = v.size();
  const int num_contacts = cn.size();
  const int num_unknowns = nv + num_contacts;

  VectorX<U> R(num_unknowns);

  MatrixX<U> M0_on_U = M0.template cast<U>();
  VectorX<U> v0_on_U = v0.template cast<U>();
  VectorX<U> tau0_on_U = tau0.template cast<U>();

  R.segment(0, nv) = M0_on_U * (v - v0_on_U) / dt + tau0_on_U;

#if 0
  if (std::is_same<U, AutoDiffXd>::value) {
    PRINT_VAR("CalcFischerBurmeisterSolverResidual: AutoDiffXd");
    PRINT_VAR(v(0).derivatives().transpose());
    PRINT_VAR(v(1).derivatives().transpose());
    PRINT_VAR(v(2).derivatives().transpose());
    PRINT_VAR(v(3).derivatives().transpose());
    PRINT_VAR(v(4).derivatives().transpose());
    PRINT_VAR(v(5).derivatives().transpose());

    PRINT_VAR(M0_on_U(0, 0).value());
    PRINT_VAR(M0_on_U(1, 1).value());
    PRINT_VAR(M0_on_U(2, 2).value());
  }
#endif

  // nv + num_contacts + num_betas + num_lambdas)

  if (num_contacts >0 ) {
#if 0
    const int num_betas = 4 * num_contacts;
    const int num_lambda = 2 * num_contacts;
    const int betas_start = nv + num_contacts;
    const int lambdas_start = betas_start + num_betas;
#endif

    MatrixX<U> N_on_U = N.template cast<U>();
    R.segment(0, nv) -= N_on_U.transpose() * cn;

    // Add Fischer-Burmeister terms to residual R.
    for (int icontact = 0; icontact < num_contacts; ++icontact) {
      int inormal_impulse = nv + icontact;

      // Normal velocitty complementary to normal force
      const U vn = N_on_U.row(icontact) * v;
      R(inormal_impulse) = FischerBurmeisterFunction(vn, cn(icontact));

#if 0
      // Friction direction
      const int ibeta1_plus  = betas_start + 4 * icontact;
      const int ibeta1_minus = betas_start + 4 * icontact + 1;
      const int ibeta2_plus  = betas_start + 4 * icontact + 2;
      const int ibeta2_minus = betas_start + 4 * icontact + 3;
      const U vf1 = T_on_U.row(2 * icontact + 0) * v;
      const U vf2 = T_on_U.row(2 * icontact + 1) * v;
      const U lambda1 = lambda(2 * icontact + 0);
      const U lambda2 = lambda(2 * icontact + 1);
      const U beta1_plus  = beta(4 * icontact + 0);
      const U beta1_minus = beta(4 * icontact + 1);
      const U beta2_plus  = beta(4 * icontact + 2);
      const U beta2_minus = beta(4 * icontact + 3);
      R(ibeta1_plus)  = FischerBurmeisterFunction(lambda1 + vf1, beta1_plus);
      R(ibeta1_minus) = FischerBurmeisterFunction(lambda1 - vf1, beta1_minus);
      R(ibeta2_plus)  = FischerBurmeisterFunction(lambda2 + vf2, beta2_plus);
      R(ibeta2_minus) = FischerBurmeisterFunction(lambda2 - vf2, beta2_minus);

      // Sliding vs rolling.
      const int ilambda1 = lambdas_start + 2 * icontact + 0;
      const int ilambda2 = lambdas_start + 2 * icontact + 1;
      const U ff_norm = sqrt(
          (beta1_plus + beta1_minus) * (beta1_plus + beta1_minus) +
          (beta2_plus + beta2_minus) * (beta2_plus + beta2_minus));
      const U mu = contact_friction(icontact);
      const U gamma = mu * cn(icontact) - ff_norm;
      R(ilambda1) = FischerBurmeisterFunction(gamma, lambda1);
      R(ilambda2) = FischerBurmeisterFunction(gamma, lambda2);
#endif
    }
  }

  return R;
}

template<typename T>
template<typename U>
VectorX<U> MultibodyPlant<T>::CalcFischerBurmeisterSolverResidual(
    // state at t0
    const VectorX<double>& v0,
    const MatrixX<double>& M0,
    // External forces (consider making them on <T>)
    const VectorX<double>& tau0,
    // Normal velocity Jacobian (at either tstar or t0)
    const MatrixX<double>& N,
    // Variables
    const VectorX<U>& v, const VectorX<U>& cn) const {
  DRAKE_ABORT_MSG("T != double not supported");
}

template<>
MatrixX<double> MultibodyPlant<double>::CalcFischerBurmeisterSolverJacobian(
    // state at t0
    const VectorX<double>& v0,
    const MatrixX<double>& M0,
    // External forces (consider making them on <T>)
    const VectorX<double> tau0,
    // Normal velocity Jacobian (at either tstar or t0)
    const MatrixX<double> N,
    const VectorX<double>& v, const VectorX<double>& cn,
    VectorX<double>* R, MatrixX<double>* J) const {
  const int nv = v.size();
  const int num_contacts = cn.size();
  const int num_unknowns = nv + num_contacts;

  VectorX<AutoDiffXd> v_autodiff(nv);
  math::initializeAutoDiff(v, v_autodiff, num_unknowns, 0);

#if 0
  PRINT_VAR(v_autodiff(0).derivatives().transpose());
  PRINT_VAR(v_autodiff(1).derivatives().transpose());
  PRINT_VAR(v_autodiff(2).derivatives().transpose());
  PRINT_VAR(v_autodiff(3).derivatives().transpose());
  PRINT_VAR(v_autodiff(4).derivatives().transpose());
  PRINT_VAR(v_autodiff(5).derivatives().transpose());
#endif

  VectorX<AutoDiffXd> cn_autodiff(num_contacts);
  math::initializeAutoDiff(cn, cn_autodiff, num_unknowns, nv);

#if 0
  PRINT_VAR(num_contacts);
  PRINT_VAR(num_unknowns);
  PRINT_VAR(cn_autodiff.size());
#endif

  VectorX<AutoDiffXd> R_autodiff(num_unknowns);

  R_autodiff = CalcFischerBurmeisterSolverResidual(
      v0, M0, tau0, N, v_autodiff, cn_autodiff);

  *R = math::autoDiffToValueMatrix(R_autodiff);
  *J = math::autoDiffToGradientMatrix(R_autodiff);

#if 0
  PRINT_VAR(R_autodiff(0).value());
  PRINT_VAR(R_autodiff(1).value());
  PRINT_VAR(R_autodiff(2).value());
  PRINT_VAR(R_autodiff(3).value());
  PRINT_VAR(R_autodiff(4).value());
  PRINT_VAR(R_autodiff(5).value());

  PRINT_VAR(R_autodiff(0).derivatives().transpose());
  PRINT_VAR(R_autodiff(1).derivatives().transpose());
  PRINT_VAR(R_autodiff(2).derivatives().transpose());
  PRINT_VAR(R_autodiff(3).derivatives().transpose());
  PRINT_VAR(R_autodiff(4).derivatives().transpose());
  PRINT_VAR(R_autodiff(5).derivatives().transpose());

  PRINT_VARn(*J);
#endif

  DRAKE_DEMAND(J->rows() == num_unknowns);
  DRAKE_DEMAND(J->cols() == num_unknowns);

  return *J;
}

template<typename T>
MatrixX<double> MultibodyPlant<T>::CalcFischerBurmeisterSolverJacobian(
    // state at t0
    const VectorX<double>& v0,
    const MatrixX<double>& M0,
    // External forces (consider making them on <T>)
    const VectorX<double> tau0,
    // Normal velocity Jacobian (at either tstar or t0)
    const MatrixX<double> N,
    const VectorX<double>& v, const VectorX<double>& cn,
    VectorX<double>* R, MatrixX<double>* J) const {
  DRAKE_ABORT_MSG("T != double not supported.");
}

template<>
void MultibodyPlant<double>::DoCalcDiscreteVariableUpdates(
    const drake::systems::Context<double>& context,
    const std::vector<const drake::systems::DiscreteUpdateEvent<double>*>& events,
    drake::systems::DiscreteValues<double>* updates) const {
  using std::sqrt;
  using std::max;
  // If plant state is continuous, no discrete state to update.
  if (!is_state_discrete()) return;

  const double& dt = time_step_;  // shorter alias.

  const int nq = this->num_positions();
  const int nv = this->num_velocities();

  int istep = context.get_time() / time_step_;

  // BIG HACK #1!!! context0 can only be used in MBP/MBT queries!! if used for GS
  // queries or something outside this system scope, it'll cause a crash.
  // Create a copy of context into context0.
  //std::unique_ptr<systems::Context<double>> context0 = this->CreateDefaultContext();
  //DRAKE_DEMAND(context0->get_num_discrete_state_groups() == 1);
  //context0->get_mutable_discrete_state(0).SetFromVector(con);
  //context0->SetTimeStateAndParametersFrom(context);
  Context<double>& context0 = const_cast<Context<double>&>(context);

  // BIG HACK #2!!! get a mutable reference to context so that we can modify it
  // to hold the solution at tstar. That will allow us to perform GS queries.
  Context<double>& context_star = const_cast<Context<double>&>(context);

  // Save the system state as a raw Eigen vector (solution at previous time step).
  auto x0 = context0.get_discrete_state(0).get_value();
  VectorX<double> q0 = x0.topRows(nq);
  VectorX<double> v0 = x0.bottomRows(nv);

  //////////////////////////////////////////////////////////////////////////////
  // WORK WITH CONTEXT0
  //////////////////////////////////////////////////////////////////////////////

  // Allocate workspace. We might want to cache these to avoid allocations.
  // Mass matrix.
  MatrixX<double> M0(nv, nv);
  // Forces.
  MultibodyForces<double> forces(*model_);
  // Bodies' accelerations, ordered by BodyNodeIndex.
  std::vector<SpatialAcceleration<double>> A_WB_array(model_->num_bodies());
  // Generalized accelerations.
  VectorX<double> vdot = VectorX<double>::Zero(nv);

  const PositionKinematicsCache<double>& pc0 = EvalPositionKinematics(context0);
  const VelocityKinematicsCache<double>& vc0 = EvalVelocityKinematics(context0);

  // Compute forces applied through force elements. This effectively resets
  // the forces to zero and adds in contributions due to force elements.
  model_->CalcForceElementsContribution(context0, pc0, vc0, &forces);

  // If there is any input actuation, add it to the multibody forces.
  if (num_actuators() > 0) {
    Eigen::VectorBlock<const VectorX<double>> u =
        this->EvalEigenVectorInput(context0, actuation_port_);
    for (JointActuatorIndex actuator_index(0);
         actuator_index < num_actuators(); ++actuator_index) {
      const JointActuator<double>& actuator =
          model().get_joint_actuator(actuator_index);
      // We only support actuators on single dof joints for now.
      DRAKE_DEMAND(actuator.joint().num_dofs() == 1);
      for (int joint_dof = 0;
           joint_dof < actuator.joint().num_dofs(); ++joint_dof) {
        actuator.AddInOneForce(context0, joint_dof, u[actuator_index], &forces);
      }
    }
  }

  // Mass matrix and its LDLT factorization.
  model_->CalcMassMatrixViaInverseDynamics(context0, &M0);
  auto M0_ldlt = M0.ldlt();

  // Velocity at next time step.
  VectorX<double> vn(this->num_velocities());

  // With vdot = 0, this computes:
  //   tau = C(q, v)v - tau_app - ∑ J_WBᵀ(q) Fapp_Bo_W.
  std::vector<SpatialForce<double>>& F_BBo_W_array = forces.mutable_body_forces();
  VectorX<double>& tau0 = forces.mutable_generalized_forces();
  model_->CalcInverseDynamics(
      context0, pc0, vc0, vdot,
      F_BBo_W_array, tau0,
      &A_WB_array,
      &F_BBo_W_array, /* Notice these arrays gets overwritten on output. */
      &tau0);

  //////////////////////////////////////////////////////////////////////////////
  // WORK WITH CONTEXT_STAR
  //////////////////////////////////////////////////////////////////////////////

  // Compute discrete update without contact forces.
  VectorX<double> v_star = vn = v0 + dt * M0_ldlt.solve(-tau0);
  VectorX<double> qdot_star(this->num_positions());
  model_->MapVelocityToQDot(context0, vn, &qdot_star);
  VectorX<double> q_star = q0 + dt * qdot_star;

  // At state star, compute (candidate) contact points.

  //if (get_num_collision_geometries() == 0) return;
  VectorX<double> x_star(this->num_multibody_states());
  x_star << q_star, v_star;
  //std::unique_ptr<systems::LeafContext<double>> context_star = DoMakeLeafContext();
  //std::unique_ptr<systems::Context<double>> context_star = this->CreateDefaultContext();
  DRAKE_DEMAND(context_star.get_num_discrete_state_groups() == 1);
  context_star.get_mutable_discrete_state(0).SetFromVector(x_star);

  std::vector<PenetrationAsPointPair<double>> contact_penetrations_star =
      ComputePenetrations(context_star);
  int num_contacts = contact_penetrations_star.size();

  //////////////////////////////////////////////////////////////////////////////
  // WORK WITH CONTEXT0
  //////////////////////////////////////////////////////////////////////////////
  context0.get_mutable_discrete_state(0).SetFromVector(x0);

  // Compute normal and tangential velocity Jacobians at tstar.
  MatrixX<double> Nstar(num_contacts, nv);  // of size nc x nv
  MatrixX<double> Dstar(2*num_contacts, nv);  // of size (2nc) x nv
  //MatrixX<double> Dstar;
  MatrixX<double> M0inv_times_Ntrans(nv, num_contacts);  // of size nv x nc.
  MatrixX<double> M0inv_times_Dtrans(nv, 2*num_contacts);  // of size nv x (2nc).
  MatrixX<double> Wnn(num_contacts, num_contacts);  // of size nc x nc
  MatrixX<double> Wnt(num_contacts, 2*num_contacts);  // of size nc x (2*nc)
  MatrixX<double> Wtt(2*num_contacts, 2*num_contacts);  // of size (2nc) x (2*nc)
  VectorX<double> vnstar(num_contacts);
  VectorX<double> vtstar(2*num_contacts);
  //Eigen::LDLT<MatrixX<double>> W_ldlt;
  if (num_contacts > 0) {
    // NOTE: The approximation here is to use the state at t0 and the contact
    // penetraions at tstar. Ideally both would be at tc, but then there would
    // be a different tc per contact pair.
    // TODO(amcastro-tri): consider doing something better here. Would it be
    // possible to compute a cheap approximation to tc?
    Nstar = ComputeNormalVelocityJacobianMatrix(
        context0, contact_penetrations_star);
    vnstar = Nstar * v_star;

    Dstar = ComputeTangentVelocityJacobianMatrix(
        context0, contact_penetrations_star);
    vtstar = Dstar * v_star;

    // M0^{-1} * N^{T}
    M0inv_times_Ntrans = M0_ldlt.solve(Nstar.transpose());
    // Delasuss operator: N * M0^{-1} * N^{T}:
    Wnn = Nstar * M0inv_times_Ntrans;

    // M0^{-1} * D^{T}
    M0inv_times_Dtrans = M0_ldlt.solve(Dstar.transpose());
    // Wnt = N * M0^{-1} * D^{T}:
    Wnt = Nstar * M0inv_times_Dtrans;
    // Wtt = D * M0^{-1} * D^{T}:
    Wtt = Dstar * M0inv_times_Dtrans;

#if 0
    PRINT_VARn(M0);
    PRINT_VARn(Nstar);
    PRINT_VARn(M0inv_times_Ntrans);
    PRINT_VARn(Wnn);
    PRINT_VARn(Dstar);
#endif
    //W_ldlt = W.ldlt();
  }

  // Compute friction coefficients at each contact point.
  VectorX<double> mu(num_contacts);
  if (num_contacts > 0) {
    for (int ic = 0; ic < num_contacts; ++ic) {
      const auto& penetration = contact_penetrations_star[ic];

      const GeometryId geometryA_id = penetration.id_A;
      const GeometryId geometryB_id = penetration.id_B;

      // TODO(amcastro-tri): Request GeometrySystem to do this filtering for us
      // when that capability lands.
      // TODO(amcastro-tri): consider allowing this id's to belong to a third
      // external system when they correspond to anchored geometry.
      if (!is_collision_geometry(geometryA_id) ||
          !is_collision_geometry(geometryB_id))
        continue;

      const int collision_indexA =
          geometry_id_to_collision_index_.at(geometryA_id);
      const int collision_indexB =
          geometry_id_to_collision_index_.at(geometryB_id);
      const CoulombFriction<double> &geometryA_friction =
          default_coulomb_friction_[collision_indexA];
      const CoulombFriction<double> &geometryB_friction =
          default_coulomb_friction_[collision_indexB];
      const CoulombFriction<double> combined_friction_coefficients =
          CalcContactFrictionFromSurfaceProperties(
              geometryA_friction, geometryB_friction);
      // Static friction is ignored.
      mu[ic] = combined_friction_coefficients.dynamic_friction();
    }
  }

  int iter(0);
  double residual(0);
  const int num_betas = 2 * num_contacts;
  const int num_lambdas = num_contacts;
  const int num_unknowns = num_contacts + num_betas + num_lambdas;
  VectorX<double> Xk = VectorX<double>::Zero(num_unknowns);
  // Aliases to different portions in Xk
  auto cnk = Xk.segment(0, num_contacts);
  auto betak = Xk.segment(num_contacts, num_betas);
  auto lambdak = Xk.segment(num_contacts + num_betas, num_lambdas);

  if (num_contacts > 0) {
    //auto betak = Xk.segment(nv + num_contacts, num_betas);
    //auto lambdak = Xk.segment(nv + num_contacts + num_betas, num_lambdas);
    // Reuse context_star for the NR iteration.
    //Context<double>& context_k = *context_star;
    //(void) context_k;

    // Initial guess for NR iteration.
    cnk.setConstant(1.0e-8);
    betak.setConstant(1.0e-8);
    lambdak.setConstant(1.0e-8);

    const int max_iterations = 500;
    const double tolerance = 1.0e-8;
    const double alpha = 0.5;
    const int max_line_search = 20;

    //const bool update_geometry_every_iteration = false;

    VectorX<double> Rk(Xk.size());
    MatrixX<double> Jk(Xk.size(), Xk.size());
    VectorX<double> DeltaXk(Xk.size());
    for (iter = 0; iter < max_iterations; ++iter) {
      // Compute NR residual.
      // TODO(amcastro-tri): consider updating Nk = Nstar. This will however be
      // a more expensive operation.

      //R = CalcFischerBurmeisterSolverResidual(
      //  v0, M0, tau0, Nstar, VectorX<double>(vk), VectorX<double>(cnk));

      // Compute Residual and Jacobian.
      // CalcFischerBurmeisterSolverJacobian(v0, M0, tau0, Nstar, vk, cnk, &Rk, &Jk);

      bool with_friction = iter == 0 ? false : true;

      Rk = CalcFischerBurmeisterSolverResidualOnConstraintsOnly(
          istep,
          vnstar, vtstar,
          Wnn, Wnt, Wtt, mu,
          cnk, betak, lambdak,
          with_friction,
          &Jk);
#if 0
      // Debugging code to compute Jacobian by finite differences.
      if( istep == 71) {
        double delta = 1.0e-12;
        MatrixX<double> Jnum(num_unknowns, num_unknowns);
        VectorX<double> dcn = cnk;
        VectorX<double> db = betak;
        VectorX<double> dl = lambdak;
        Jnum.setZero();
        for (int jc = 0; jc < num_contacts; ++jc) {
          //////////////////////////////////////////////////
          // dR/dc
          dcn(jc) += delta;
          VectorX<double> col =
              CalcFischerBurmeisterSolverResidualOnConstraintsOnly(
                  istep,
                  vnstar, vtstar,
                  Wnn, Wnt, Wtt, mu,
                  dcn, betak, lambdak,
                  with_friction,
                  &Jk);
          Jnum.block(0, jc, num_unknowns, 1) = (col - Rk) / delta;
          //PRINT_VAR(col.transpose());
          //PRINT_VAR(Rk.transpose());
          // revert
          dcn(jc) = cnk(jc);

          //////////////////////////////////////////////////
          // dR/dbeta
          db(2*jc) += delta;
          col = CalcFischerBurmeisterSolverResidualOnConstraintsOnly(
              istep,
                  vnstar, vtstar,
                  Wnn, Wnt, Wtt, mu,
                  cnk, db, lambdak,
                  with_friction,
                  &Jk);
          Jnum.block(0, num_contacts+2*jc, num_unknowns, 1) = (col - Rk) / delta;
          db(2*jc) = betak(2*jc);

          db(2*jc+1) += delta;
          col = CalcFischerBurmeisterSolverResidualOnConstraintsOnly(
              istep,
              vnstar, vtstar,
              Wnn, Wnt, Wtt, mu,
              cnk, db, lambdak,
              with_friction,
              &Jk);
          Jnum.block(0, num_contacts+2*jc+1, num_unknowns, 1) = (col - Rk) / delta;
          db(2*jc+1) = betak(2*jc+1);

          //////////////////////////////////////////////////
          // dR/dlambda
          dl(jc) += delta;
          col =
              CalcFischerBurmeisterSolverResidualOnConstraintsOnly(
                  istep,
                  vnstar, vtstar,
                  Wnn, Wnt, Wtt, mu,
                  cnk, betak, dl,
                  with_friction,
                  &Jk);
          Jnum.block(0, num_contacts+num_betas+jc, num_unknowns, 1) = (col - Rk) / delta;
          // revert
          dl(jc) = lambdak(jc);
        }

        // Recompute Jk
        Rk = CalcFischerBurmeisterSolverResidualOnConstraintsOnly(
            istep,
            vnstar, vtstar,
            Wnn, Wnt, Wtt, mu,
            cnk, betak, lambdak,
            with_friction,
            &Jk);

        PRINT_VARn(Jk);
        PRINT_VARn(Jnum);
      }
#endif

      if (with_friction) {
#if 0
        // Compute the complete orthogonal factorization of J.
        Eigen::CompleteOrthogonalDecomposition<MatrixX<double>> Jk_QTZ(Jk);

        // Solve
        DeltaXk = -Jk_QTZ.solve(Rk);

        // Update solution:
        Xk = Xk + DeltaXk;
#endif

        // Minimize cost f = |Xk|^2/2
        MatrixX<double> A = Jk * Jk.transpose();
        Eigen::CompleteOrthogonalDecomposition<MatrixX<double>> A_QTZ(A);

        // RHS for lagrange multipliers
        VectorX<double> Rlambda = Jk * Xk - Rk;

        VectorX<double> lagrange_multipliers = A_QTZ.solve(Rlambda);

        VectorX<double> Xk0 = Xk;  // for residual computation.
        Xk = Jk.transpose() * lagrange_multipliers;

        DeltaXk = Xk - Xk0;

        // Prototype Line Search
        // Save previous
        //VectorX<double> Xk0 = Xk;
        VectorX<double> Xkp = Xk;

        PRINT_VAR("Line search");
        double omega = 1.0;
        double ls_residual0 = Rk.norm();
        for (int isearch = 0; isearch < max_line_search; ++isearch) {
          // Update solution:
          Xk = Xk0 + omega * DeltaXk;

          Rk = CalcFischerBurmeisterSolverResidualOnConstraintsOnly(
              istep,
              vnstar, vtstar,
              Wnn, Wnt, Wtt, mu,
              cnk, betak, lambdak,
              with_friction,
              &Jk);

          double ls_residual = Rk.norm();

          PRINT_VAR(isearch);
          PRINT_VAR(omega);
          PRINT_VAR(ls_residual);

          if (ls_residual > ls_residual0 && isearch != 0) {
            // back up
            Xk = Xkp;
            break;
          }

          ls_residual0 = ls_residual;
          omega *= alpha;
          Xkp = Xk;
        }

      } else {
        // Compute the complete orthogonal factorization of J. Only the cn block.
        Eigen::CompleteOrthogonalDecomposition<MatrixX<double>> Jk_QTZ(
            Jk.block(0, 0, num_contacts, num_contacts));

        // Solve
        DeltaXk.segment(0, num_contacts) =
            -Jk_QTZ.solve(Rk.segment(0, num_contacts));

        // Update solution:
        Xk.segment(0, num_contacts) = Xk.segment(0, num_contacts) + DeltaXk.segment(0, num_contacts);
        Xk.tail(num_betas + num_lambdas).setZero();

        VectorX<double> vtk = vtstar + Wnt.transpose() * cnk;
        for (int ic=0; ic< num_contacts; ++ic) {
          const int ik_beta0 = num_contacts + 2 * ic;
          const int ik_beta1 = num_contacts + 2 * ic + 1;
          const double vt0 = vtk(2 * ic);
          const double vt1 = vtk(2 * ic + 1);
          const double vt_norm = sqrt(vt0 * vt0 + vt1 * vt1) + 1.0e-10;
          const double cn = max(0.0, cnk(ic));
          Xk(ik_beta0) = -mu(ic) * cn * vt0 / vt_norm;
          Xk(ik_beta1) = -mu(ic) * cn * vt1 / vt_norm;
          const int ik_lambda = num_contacts + num_betas + ic;
          Xk(ik_lambda) = vt_norm;

          // Attempting to detect static vs dynamic for initial guess.
          // Option below with beta = 0 and lambda = |vt| actually worked better.
#if 0
          const double Wtt_norm = Wtt.norm();
          const double beta_norm = mu(ic) * cn;
          if (vt_norm < Wtt_norm * beta_norm) {  // probably static is a better guess.
            Xk(ik_lambda) = vt_norm / 10;
          }
#endif

          const double Wnorm = Wnn.diagonal().maxCoeff() + Wtt.diagonal().maxCoeff();

          Xk(ik_beta0) = 0.0;
          Xk(ik_beta1) = 0.0;
          Xk(ik_lambda) = vt_norm / Wnorm;
        }

      }

      if (num_contacts > 0) {
#if 0
        PRINT_VAR(iter);
        PRINT_VAR(num_contacts);
        //PRINT_VARn(M0);
        //PRINT_VAR(tau0.transpose());
        PRINT_VARn(Nstar);
        PRINT_VAR(Xk.transpose());
        PRINT_VAR(Rk.transpose());
        PRINT_VARn(Jk);
        PRINT_VAR(cnk.transpose());

        VectorX<double> vk = v_star + M0inv_times_Ntrans * cnk + M0inv_times_Dtrans * betak;
        PRINT_VAR(v_star.transpose());
        PRINT_VAR(cnk.transpose());
        PRINT_VAR(betak.transpose());
        PRINT_VAR(lambdak.transpose());
        PRINT_VAR(vk.transpose());

        VectorX<double> vtk = Dstar * vk;
        PRINT_VAR(vtk.transpose());

        PRINT_VARn(Wnn);
        PRINT_VARn(Wnt);
        PRINT_VARn(Wtt);
#endif
      }

      residual = DeltaXk.norm();

      PRINT_VAR(context.get_time());

      if (istep == 64) {
        PRINT_VAR("***********************************************************");
        PRINT_VAR(iter);
        PRINT_VAR(residual);
        PRINT_VAR(num_contacts);
        PRINT_VARn(M0);
        //PRINT_VAR(tau0.transpose());
        PRINT_VARn(Wnn);
        PRINT_VARn(Wnt);
        PRINT_VARn(Wtt);
        PRINT_VARn(Nstar);
        PRINT_VARn(Dstar);
        PRINT_VAR(Xk.transpose());
        PRINT_VAR(DeltaXk.transpose());
        PRINT_VAR(Rk.transpose());
        PRINT_VARn(Jk);
        PRINT_VAR(cnk.transpose());
        PRINT_VAR(cnk.transpose());
        PRINT_VAR(betak.transpose());
        PRINT_VAR(lambdak.transpose());

        VectorX<double> vk = v_star + M0inv_times_Ntrans * cnk + M0inv_times_Dtrans * betak;

        PRINT_VAR(vk.transpose());

        VectorX<double> vtk = Dstar * vk;
        PRINT_VAR(vtk.transpose());

        std::ofstream outfile;
        outfile.open("nr_stats.dat", std::ios_base::app);
        outfile << fmt::format(
            "{} {} {} {}\n",
            context.get_time(), iter, residual, Rk.transpose());
        outfile.close();
      }


#if 0
      PRINT_VAR(residual);
      PRINT_VAR(vk.transpose());
      PRINT_VAR(Xk.transpose());
#endif

      if (residual < tolerance) {
        break;
      }
    }
  }

  std::ofstream outfile;
  outfile.open("nr_iteration.dat", std::ios_base::app);
  outfile << fmt::format("{0:14.6e} {1:d} {2:d} {3:14.6e}\n", context.get_time(), iter, num_contacts,residual);
  outfile.close();

  // Compute solution
  vn = v_star;
  if (num_contacts > 0) {
    vn += M0inv_times_Ntrans * cnk + M0inv_times_Dtrans * betak;
  }

  VectorX<double> qdotn(this->num_positions());
  model_->MapVelocityToQDot(context0, vn, &qdotn);

  // qn = q + dt*qdot.
  VectorX<double> xn(this->num_multibody_states());
  xn << q0 + dt * qdotn, vn;
  updates->get_mutable_vector(0).SetFromVector(xn);
}

template<typename T>
void MultibodyPlant<T>::DoCalcDiscreteVariableUpdates(
    const drake::systems::Context<T>& context,
    const std::vector<const drake::systems::DiscreteUpdateEvent<T>*>& events,
    drake::systems::DiscreteValues<T>* updates) const {
  DRAKE_ABORT_MSG("T != double not supported.");
}

template <typename T>
template <typename  T1>
typename std::enable_if<
    std::is_same<T1, double>::value,
    std::vector<geometry::PenetrationAsPointPair<T>>>::type
MultibodyPlant<T>::ComputePenetrations(
    const Context<T>& context) const {
  std::vector<PenetrationAsPointPair<T>> contact_penetrations;
  if (get_num_collision_geometries() == 0) return contact_penetrations;

  const geometry::QueryObject<double>& query_object =
      this->EvalAbstractInput(context, geometry_query_port_)
          ->template GetValue<geometry::QueryObject<double>>();
  std::vector<PenetrationAsPointPair<double>> penetrations =
      query_object.ComputePointPairPenetration();

  // Count the number of contacts using filtering from visuals
  for (const auto& penetration : penetrations) {
    const GeometryId geometryA_id = penetration.id_A;
    const GeometryId geometryB_id = penetration.id_B;
    if (is_collision_geometry(geometryA_id) &&
        is_collision_geometry(geometryB_id))
      contact_penetrations.push_back(penetration);
  }
  return contact_penetrations;
}

template <typename T>
template <typename  T1>
typename std::enable_if<
    !std::is_same<T1, double>::value,
    std::vector<geometry::PenetrationAsPointPair<T>>>::type
MultibodyPlant<T>::ComputePenetrations(const Context<T>&) const {
  DRAKE_ABORT_MSG("Only <double> is supported.");
}

// This method is assuming that we are giving a compatible `context` with a
// `contact_penetrations`, where each contact pair, in theory,
// has point_pair.depth = 0. That is, each contact pair is "exactly" at contact.
// However in practice these are usually computed with some finite penetration.
template<typename T>
MatrixX<T> MultibodyPlant<T>::ComputeNormalVelocityJacobianMatrix(
    const Context<T>& context,
    std::vector<PenetrationAsPointPair<T>>& contact_penetrations) const {
  const int num_contacts = contact_penetrations.size();
  MatrixX<T> N(num_contacts, num_velocities());

  for (int icontact = 0; icontact < num_contacts; ++icontact) {
    const auto& point_pair = contact_penetrations[icontact];

    const GeometryId geometryA_id = point_pair.id_A;
    const GeometryId geometryB_id = point_pair.id_B;

    // TODO(amcastro-tri): Request GeometrySystem to do this filtering for us
    // when that capability lands.
    // TODO(amcastro-tri): consider allowing this id's to belong to a third
    // external system when they correspond to anchored geometry.
    if (!is_collision_geometry(geometryA_id) ||
        !is_collision_geometry(geometryB_id))
      continue;

    BodyIndex bodyA_index = geometry_id_to_body_index_.at(geometryA_id);
    const Body<T>& bodyA = model().get_body(bodyA_index);
    BodyIndex bodyB_index = geometry_id_to_body_index_.at(geometryB_id);
    const Body<T>& bodyB = model().get_body(bodyB_index);

    // Penetration depth, > 0 during point_pair.
    const T& x = point_pair.depth;
    DRAKE_ASSERT(x >= 0);
    const Vector3<T>& nhat_BA_W = point_pair.nhat_BA_W;
    const Vector3<T>& p_WCa = point_pair.p_WCa;
    const Vector3<T>& p_WCb = point_pair.p_WCb;

    // Approximate the position of the contact point as:
    // In theory p_WC = p_WCa = p_WCb.
    const Vector3<T> p_WC = 0.5 * (p_WCa + p_WCb);  // notice this is at t_star.
    // TODO(amcastro-tri): for each contact point, consider computing
    // dtc = phi / phidot and then estimate the contact point as:
    //  p_WCa = p_WCa_star + dtc * v0_WCa
    //  p_WCb = p_WCb_star + dtc * v0_WCb
    // In theory, these two estimations should be very close to the actual p_WC.
    // Then do:
    //  p_WC = 0.5 * (p_WCa + p_WCb);

    MatrixX<T> Jv_WAc(3, this->num_velocities());  // s.t.: v_WAc = Jv_WAc * v.
    model().CalcPointsGeometricJacobianExpressedInWorld(
        context, bodyA.body_frame(), p_WC, &Jv_WAc);

    MatrixX<T> Jv_WBc(3, this->num_velocities());  // s.t.: v_WBc = Jv_WBc * v.
    model().CalcPointsGeometricJacobianExpressedInWorld(
        context, bodyB.body_frame(), p_WC, &Jv_WBc);

    // Therefore v_AcBc_W = v_WBc - v_WAc.
    // if xdot = vn > 0 ==> they are getting closer.
    // vn = v_AcBc_W.dot(nhat_BA_W);
    // vn = (nhat^T * J) * v
    //N.row(icontact) = nhat_BA_W.transpose() * (Jv_WBc - Jv_WAc);
#if 0
    PRINT_VAR(icontact);
    PRINT_VAR(nhat_BA_W.transpose());
    PRINT_VAR(bodyA.name());
    PRINT_VARn(Jv_WAc);
    PRINT_VAR(bodyB.name());
    PRINT_VARn(Jv_WBc);
    PRINT_VARn(N.row(icontact));
#endif

    N.row(icontact) = nhat_BA_W.transpose() * (Jv_WAc - Jv_WBc);

    //PRINT_VARn(N.row(icontact));
  }

  return N;
}

// This method is assuming that we are giving a compatible `context` with a
// `contact_penetrations`, where each contact pair, in theory,
// has point_pair.depth = 0. That is, each contact pair is "exactly" at contact.
// However in practice these are usually computed with some finite penetration.
template<typename T>
MatrixX<T> MultibodyPlant<T>::ComputeTangentVelocityJacobianMatrix(
    const Context<T>& context,
    std::vector<PenetrationAsPointPair<T>>& contact_penetrations) const {
  const int num_contacts = contact_penetrations.size();
  // Per contact we have two betas, one per each tangential direction.
  // betas can be either positive or negative.

  // D is defined such that vf = D * v, with vf of size 2nc.
  MatrixX<T> D(2 * num_contacts, num_velocities());

  const PositionKinematicsCache<T>& pc = EvalPositionKinematics(context);

  for (int icontact = 0; icontact < num_contacts; ++icontact) {
    const auto& point_pair = contact_penetrations[icontact];

    const GeometryId geometryA_id = point_pair.id_A;
    const GeometryId geometryB_id = point_pair.id_B;

    // TODO(amcastro-tri): Request GeometrySystem to do this filtering for us
    // when that capability lands.
    // TODO(amcastro-tri): consider allowing this id's to belong to a third
    // external system when they correspond to anchored geometry.
    if (!is_collision_geometry(geometryA_id) ||
        !is_collision_geometry(geometryB_id))
      continue;

    BodyIndex bodyA_index = geometry_id_to_body_index_.at(geometryA_id);
    const Body<T>& bodyA = model().get_body(bodyA_index);
    BodyIndex bodyB_index = geometry_id_to_body_index_.at(geometryB_id);
    const Body<T>& bodyB = model().get_body(bodyB_index);

    // Penetration depth, > 0 during point_pair.
    const T& x = point_pair.depth;
    DRAKE_ASSERT(x >= 0);
    const Vector3<T>& nhat_BA_W = point_pair.nhat_BA_W;
    const Vector3<T>& p_WCa = point_pair.p_WCa;
    const Vector3<T>& p_WCb = point_pair.p_WCb;

    const Isometry3<T>& X_WA = pc.get_X_WB(bodyA.node_index());
    const Isometry3<T>& X_WB = pc.get_X_WB(bodyB.node_index());

    const Vector3<T>& p_ACa = X_WA.inverse() * p_WCa;
    const Vector3<T>& p_BCb = X_WB.inverse() * p_WCb;

    // Approximate the position of the contact point as:
    // In theory p_WC = p_WCa = p_WCb.
    //const Vector3<T> p_WC = 0.5 * (p_WCa + p_WCb);  // notice this is at t_star.
    // TODO(amcastro-tri): for each contact point, consider computing
    // dtc = phi / phidot and then estimate the contact point as:
    //  p_WCa = p_WCa_star + dtc * v0_WCa
    //  p_WCb = p_WCb_star + dtc * v0_WCb
    // In theory, these two estimations should be very close to the actual p_WC.
    // Then do:
    //  p_WC = 0.5 * (p_WCa + p_WCb);

    // Compute the orientation of a contact frame C at the contact point such
    // that the z-axis is aligned to nhat_BA_W. The tangent vectors are
    // arbitrary.
    // nhat_BA_W points outwards from B. Therefore we define frame Bc at contac
    // point C with z-axis pointing along nhat_BA_W.
    const Matrix3<T> R_WBc = math::ComputeBasisFromAxis(2, nhat_BA_W);
    const Vector3<T> that1_W = R_WBc.col(0);
    const Vector3<T> that2_W = R_WBc.col(1);
    Vector3<T> dummy;

    MatrixX<T> Jv_WAc(3, this->num_velocities());  // s.t.: v_WAc = Jv_WAc * v.
    model().CalcPointsGeometricJacobianExpressedInWorld(
        context, bodyA.body_frame(), p_ACa, &dummy, &Jv_WAc);

    MatrixX<T> Jv_WBc(3, this->num_velocities());  // s.t.: v_WBc = Jv_WBc * v.
    model().CalcPointsGeometricJacobianExpressedInWorld(
        context, bodyB.body_frame(), p_BCb, &dummy, &Jv_WBc);

    // Therefore v_AcBc_W = v_WBc - v_WAc.
    // if xdot = vn > 0 ==> they are getting closer.
    // vn = v_AcBc_W.dot(nhat_BA_W);
    // vn = (nhat^T * J) * v
    //N.row(icontact) = nhat_BA_W.transpose() * (Jv_WBc - Jv_WAc);
#if 0
    PRINT_VAR(icontact);
    PRINT_VAR(nhat_BA_W.transpose());
    PRINT_VAR(bodyA.name());
    PRINT_VARn(Jv_WAc);
    PRINT_VAR(bodyB.name());
    PRINT_VARn(Jv_WBc);
    PRINT_VARn(N.row(icontact));
#endif

    // We deinfe D such that it gives us v_AcBc projected on the tangent
    // components of frame Bc on contact point C with z-axis outwards from B.
    // beta0
    D.row(2 * icontact + 0) = that1_W.transpose() * (Jv_WBc - Jv_WAc);
    // beta1
    D.row(2 * icontact + 1) = that2_W.transpose() * (Jv_WBc - Jv_WAc);

    //PRINT_VARn(N.row(icontact));
  }

  return D;
}

template<typename T>
void MultibodyPlant<T>::set_penetration_allowance(
    double penetration_allowance) {
  DRAKE_MBP_THROW_IF_NOT_FINALIZED();
  // Default to Earth's gravity for this estimation.
  const double g = gravity_field_.has_value() ?
                   gravity_field_.value()->gravity_vector().norm() : 9.81;

  // TODO(amcastro-tri): Improve this heuristics in future PR's for when there
  // are several flying objects and fixed base robots (E.g.: manipulation
  // cases.)

  // The heuristic now is very simple. We should update it to:
  //  - Only scan free bodies for weight.
  //  - Consider an estimate of maximum velocities (context dependent).
  // Right now we are being very conservative and use the maximum mass in the
  // system.
  double mass = 0.0;
  for (BodyIndex body_index(0); body_index < num_bodies(); ++body_index) {
    const Body<T>& body = model().get_body(body_index);
    mass = std::max(mass, body.get_default_mass());
  }

  // For now, we use the model of a critically damped spring mass oscillator
  // to estimate these parameters: mẍ+cẋ+kx=mg
  // Notice however that normal forces are computed according to: fₙ=kx(1+dẋ)
  // which translate to a second order oscillator of the form:
  // mẍ+(kdx)ẋ+kx=mg
  // Therefore, for this more complex, non-linear, oscillator, we estimate the
  // damping constant d using a time scale related to the free oscillation
  // (omega below) and the requested penetration allowance as a length scale.

  // We first estimate the stiffness based on static equilibrium.
  const double stiffness = mass * g / penetration_allowance;
  // Frequency associated with the stiffness above.
  const double omega = sqrt(stiffness / mass);

  // Estimated contact time scale. The relative velocity of objects coming into
  // contact goes to zero in this time scale.
  const double time_scale = 1.0 / omega;

  // Damping ratio for a critically damped model. We could allow users to set
  // this. Right now, critically damp the normal direction.
  // This corresponds to a non-penetraion constraint in the limit for
  // contact_penetration_allowance_ goint to zero (no bounce off).
  const double damping_ratio = 1.0;
  // We form the damping (with units of 1/velocity) using dimensional analysis.
  // Thus we use 1/omega for the time scale and penetration_allowance for the
  // length scale. We then scale it by the damping ratio.
  const double damping = damping_ratio * time_scale / penetration_allowance;

  // Final parameters used in the penalty method:
  penalty_method_contact_parameters_.stiffness = stiffness;
  penalty_method_contact_parameters_.damping = damping;
  // The time scale can be requested to hint the integrator's time step.
  penalty_method_contact_parameters_.time_scale = time_scale;
}

template<>
void MultibodyPlant<double>::CalcAndAddContactForcesByPenaltyMethod(
    const systems::Context<double>& context,
    const PositionKinematicsCache<double>& pc,
    const VelocityKinematicsCache<double>& vc,
    std::vector<SpatialForce<double>>* F_BBo_W_array) const {
  if (get_num_collision_geometries() == 0) return;

  const geometry::QueryObject<double>& query_object =
      this->EvalAbstractInput(context, geometry_query_port_)
          ->template GetValue<geometry::QueryObject<double>>();

  std::vector<PenetrationAsPointPair<double>> penetrations =
      query_object.ComputePointPairPenetration();
  for (const auto& penetration : penetrations) {
    const GeometryId geometryA_id = penetration.id_A;
    const GeometryId geometryB_id = penetration.id_B;

    // TODO(amcastro-tri): Request SceneGraph to do this filtering for us
    // when that capability lands.
    // TODO(amcastro-tri): consider allowing this id's to belong to a third
    // external system when they correspond to anchored geometry.
    if (!is_collision_geometry(geometryA_id) ||
        !is_collision_geometry(geometryB_id))
      continue;

    BodyIndex bodyA_index = geometry_id_to_body_index_.at(geometryA_id);
    BodyIndex bodyB_index = geometry_id_to_body_index_.at(geometryB_id);

    BodyNodeIndex bodyA_node_index =
        model().get_body(bodyA_index).node_index();
    BodyNodeIndex bodyB_node_index =
        model().get_body(bodyB_index).node_index();

    // Penetration depth, > 0 during penetration.
    const double& x = penetration.depth;
    DRAKE_ASSERT(x >= 0);
    const Vector3<double>& nhat_BA_W = penetration.nhat_BA_W;
    const Vector3<double>& p_WCa = penetration.p_WCa;
    const Vector3<double>& p_WCb = penetration.p_WCb;

    // Contact point C.
    const Vector3<double> p_WC = 0.5 * (p_WCa + p_WCb);

    // Contact point position on body A.
    const Vector3<double>& p_WAo =
        pc.get_X_WB(bodyA_node_index).translation();
    const Vector3<double>& p_CoAo_W = p_WAo - p_WC;

    // Contact point position on body B.
    const Vector3<double>& p_WBo =
        pc.get_X_WB(bodyB_node_index).translation();
    const Vector3<double>& p_CoBo_W = p_WBo - p_WC;

    // Separation velocity, > 0  if objects separate.
    const Vector3<double> v_WAc =
        vc.get_V_WB(bodyA_node_index).Shift(-p_CoAo_W).translational();
    const Vector3<double> v_WBc =
        vc.get_V_WB(bodyB_node_index).Shift(-p_CoBo_W).translational();
    const Vector3<double> v_AcBc_W = v_WBc - v_WAc;

    // if xdot = vn > 0 ==> they are getting closer.
    const double vn = v_AcBc_W.dot(nhat_BA_W);

    // Magnitude of the normal force on body A at contact point C.
    const double k = penalty_method_contact_parameters_.stiffness;
    const double d = penalty_method_contact_parameters_.damping;
    const double fn_AC = k * x * (1.0 + d * vn);

    if (fn_AC > 0) {
      // Normal force on body A, at C, expressed in W.
      const Vector3<double> fn_AC_W = fn_AC * nhat_BA_W;

      // Since the normal force is positive (non-zero), compute the friction
      // force. First obtain the friction coefficients:
      const int collision_indexA =
          geometry_id_to_collision_index_.at(geometryA_id);
      const int collision_indexB =
          geometry_id_to_collision_index_.at(geometryB_id);
      const CoulombFriction<double>& geometryA_friction =
          default_coulomb_friction_[collision_indexA];
      const CoulombFriction<double>& geometryB_friction =
          default_coulomb_friction_[collision_indexB];
      const CoulombFriction<double> combined_friction_coefficients =
          CalcContactFrictionFromSurfaceProperties(
              geometryA_friction, geometryB_friction);
      // Compute tangential velocity, that is, v_AcBc projected onto the tangent
      // plane with normal nhat_BA:
      const Vector3<double> vt_AcBc_W = v_AcBc_W - vn * nhat_BA_W;
      // Tangential speed (squared):
      const double vt_squared = vt_AcBc_W.squaredNorm();

      // Consider a value indistinguishable from zero if it is smaller
      // then 1e-14 and test against that value squared.
      const double kNonZeroSqd = 1e-14 * 1e-14;
      // Tangential friction force on A at C, expressed in W.
      Vector3<double> ft_AC_W = Vector3<double>::Zero();
      if (vt_squared > kNonZeroSqd) {
        const double vt = sqrt(vt_squared);
        // Stribeck friction coefficient.
        const double mu_stribeck = stribeck_model_.ComputeFrictionCoefficient(
            vt, combined_friction_coefficients);
        // Tangential direction.
        const Vector3<double> that_W = vt_AcBc_W / vt;

        // Magnitude of the friction force on A at C.
        const double ft_AC = mu_stribeck * fn_AC;
        ft_AC_W = ft_AC * that_W;
      }

      // Spatial force on body A at C, expressed in the world frame W.
      const SpatialForce<double> F_AC_W(Vector3<double>::Zero(),
                                        fn_AC_W + ft_AC_W);

      if (F_BBo_W_array != nullptr) {
        if (bodyA_index != world_index()) {
          // Spatial force on body A at Ao, expressed in W.
          const SpatialForce<double> F_AAo_W = F_AC_W.Shift(p_CoAo_W);
          F_BBo_W_array->at(bodyA_index) += F_AAo_W;
        }

        if (bodyB_index != world_index()) {
          // Spatial force on body B at Bo, expressed in W.
          const SpatialForce<double> F_BBo_W = -F_AC_W.Shift(p_CoBo_W);
          F_BBo_W_array->at(bodyB_index) += F_BBo_W;
        }
      }
    }
  }
}

template<typename T>
void MultibodyPlant<T>::CalcAndAddContactForcesByPenaltyMethod(
    const systems::Context<T>&,
    const PositionKinematicsCache<T>&, const VelocityKinematicsCache<T>&,
    std::vector<SpatialForce<T>>*) const {
  DRAKE_ABORT_MSG("Only <double> is supported.");
}

template<typename T>
void MultibodyPlant<T>::DoMapQDotToVelocity(
    const systems::Context<T>& context,
    const Eigen::Ref<const VectorX<T>>& qdot,
    systems::VectorBase<T>* generalized_velocity) const {
  const int nq = model_->num_positions();
  const int nv = model_->num_velocities();

  DRAKE_ASSERT(qdot.size() == nq);
  DRAKE_DEMAND(generalized_velocity != nullptr);
  DRAKE_DEMAND(generalized_velocity->size() == nv);

  VectorX<T> v(nv);
  model_->MapQDotToVelocity(context, qdot, &v);
  generalized_velocity->SetFromVector(v);
}

template<typename T>
void MultibodyPlant<T>::DoMapVelocityToQDot(
    const systems::Context<T>& context,
    const Eigen::Ref<const VectorX<T>>& generalized_velocity,
    systems::VectorBase<T>* positions_derivative) const {
  const int nq = model_->num_positions();
  const int nv = model_->num_velocities();

  DRAKE_ASSERT(generalized_velocity.size() == nv);
  DRAKE_DEMAND(positions_derivative != nullptr);
  DRAKE_DEMAND(positions_derivative->size() == nq);

  VectorX<T> qdot(nq);
  model_->MapVelocityToQDot(context, generalized_velocity, &qdot);
  positions_derivative->SetFromVector(qdot);
}

template<typename T>
void MultibodyPlant<T>::DeclareStateAndPorts() {
  // The model must be finalized.
  DRAKE_DEMAND(this->is_finalized());

  if (is_state_discrete()) {
    this->DeclarePeriodicDiscreteUpdate(time_step_);
    this->DeclareDiscreteState(num_multibody_states());
  } else {
    this->DeclareContinuousState(
        BasicVector<T>(model_->num_states()),
        model_->num_positions(),
        model_->num_velocities(), 0 /* num_z */);
  }

  if (num_actuators() > 0) {
    actuation_port_ =
        this->DeclareVectorInputPort(
            systems::BasicVector<T>(num_actuated_dofs())).get_index();
  }

  continuous_state_output_port_ =
      this->DeclareVectorOutputPort(
          BasicVector<T>(num_multibody_states()),
          &MultibodyPlant::CopyContinuousStateOut).get_index();
}

template <typename T>
void MultibodyPlant<T>::CopyContinuousStateOut(
    const Context<T>& context, BasicVector<T>* state_vector) const {
  DRAKE_MBP_THROW_IF_NOT_FINALIZED();
  state_vector->SetFrom(context.get_continuous_state_vector());
}

template <typename T>
const systems::InputPortDescriptor<T>&
MultibodyPlant<T>::get_actuation_input_port() const {
  DRAKE_THROW_UNLESS(is_finalized());
  DRAKE_THROW_UNLESS(num_actuators() > 0);
  return systems::System<T>::get_input_port(actuation_port_);
}

template <typename T>
const systems::OutputPort<T>&
MultibodyPlant<T>::get_continuous_state_output_port() const {
  DRAKE_MBP_THROW_IF_NOT_FINALIZED();
  return this->get_output_port(continuous_state_output_port_);
}

template <typename T>
void MultibodyPlant<T>::DeclareSceneGraphPorts() {
  geometry_query_port_ = this->DeclareAbstractInputPort().get_index();
  // This presupposes that the source id has been assigned and _all_ frames have
  // been registered.
  std::vector<FrameId> ids;
  for (auto it : body_index_to_frame_id_) {
    ids.push_back(it.second);
  }
  geometry_pose_port_ =
      this->DeclareAbstractOutputPort(
          FramePoseVector<T>(*source_id_, ids),
          &MultibodyPlant::CalcFramePoseOutput).get_index();
}

template <typename T>
void MultibodyPlant<T>::CalcFramePoseOutput(
    const Context<T>& context, FramePoseVector<T>* poses) const {
  DRAKE_MBP_THROW_IF_NOT_FINALIZED();
  DRAKE_ASSERT(source_id_ != nullopt);
  DRAKE_ASSERT(
      poses->size() == static_cast<int>(body_index_to_frame_id_.size()));
  const PositionKinematicsCache<T>& pc = EvalPositionKinematics(context);

  // TODO(amcastro-tri): Make use of Body::EvalPoseInWorld(context) once caching
  // lands.
  poses->clear();
  for (const auto it : body_index_to_frame_id_) {
    const BodyIndex body_index = it.first;
    const Body<T>& body = model_->get_body(body_index);

    // NOTE: The GeometryFrames for each body were registered in the world
    // frame, so we report poses in the world frame.
    poses->set_value(body_index_to_frame_id_.at(body_index),
                     pc.get_X_WB(body.node_index()));
  }
}

template <typename T>
const OutputPort<T>& MultibodyPlant<T>::get_geometry_poses_output_port()
const {
  DRAKE_MBP_THROW_IF_NOT_FINALIZED();
  DRAKE_DEMAND(geometry_source_is_registered());
  return systems::System<T>::get_output_port(geometry_pose_port_);
}

template <typename T>
const systems::InputPortDescriptor<T>&
MultibodyPlant<T>::get_geometry_query_input_port() const {
  DRAKE_MBP_THROW_IF_NOT_FINALIZED();
  DRAKE_DEMAND(geometry_source_is_registered());
  return systems::System<T>::get_input_port(geometry_query_port_);
}

template<typename T>
void MultibodyPlant<T>::DeclareCacheEntries() {
  // TODO(amcastro-tri): User proper System::Declare() infrastructure to
  // declare cache entries when that lands.
  pc_ = std::make_unique<PositionKinematicsCache<T>>(model_->get_topology());
  vc_ = std::make_unique<VelocityKinematicsCache<T>>(model_->get_topology());
}

template<typename T>
const PositionKinematicsCache<T>& MultibodyPlant<T>::EvalPositionKinematics(
    const systems::Context<T>& context) const {
  // TODO(amcastro-tri): Replace Calc() for an actual Eval() when caching lands.
  model_->CalcPositionKinematicsCache(context, pc_.get());
  return *pc_;
}

template<typename T>
const VelocityKinematicsCache<T>& MultibodyPlant<T>::EvalVelocityKinematics(
    const systems::Context<T>& context) const {
  // TODO(amcastro-tri): Replace Calc() for an actual Eval() when caching lands.
  const PositionKinematicsCache<T>& pc = EvalPositionKinematics(context);
  model_->CalcVelocityKinematicsCache(context, pc, vc_.get());
  return *vc_;
}

template <typename T>
void MultibodyPlant<T>::ThrowIfFinalized(const char* source_method) const {
  if (is_finalized()) {
    throw std::logic_error(
        "Post-finalize calls to '" + std::string(source_method) + "()' are "
        "not allowed; calls to this method must happen before Finalize().");
  }
}

template <typename T>
void MultibodyPlant<T>::ThrowIfNotFinalized(const char* source_method) const {
  if (!is_finalized()) {
    throw std::logic_error(
        "Pre-finalize calls to '" + std::string(source_method) + "()' are "
        "not allowed; you must call Finalize() first.");
  }
}

template <typename T>
T MultibodyPlant<T>::StribeckModel::ComputeFrictionCoefficient(
    const T& speed_BcAc,
    const CoulombFriction<T>& friction) const {
  DRAKE_ASSERT(speed_BcAc >= 0);
  const T& mu_d = friction.dynamic_friction();
  const T& mu_s = friction.static_friction();
  const T v = speed_BcAc * inv_v_stiction_tolerance_;
  if (v >= 3) {
    return mu_d;
  } else if (v >= 1) {
    return mu_s - (mu_s - mu_d) * step5((v - 1) / 2);
  } else {
    return mu_s * step5(v);
  }
}

template <typename T>
T MultibodyPlant<T>::StribeckModel::step5(const T& x) {
  DRAKE_ASSERT(0 <= x && x <= 1);
  const T x3 = x * x * x;
  return x3 * (10 + x * (6 * x - 15));  // 10x³ - 15x⁴ + 6x⁵
}

}  // namespace multibody_plant
}  // namespace multibody
}  // namespace drake

DRAKE_DEFINE_CLASS_TEMPLATE_INSTANTIATIONS_ON_DEFAULT_NONSYMBOLIC_SCALARS(
    class drake::multibody::multibody_plant::MultibodyPlant)<|MERGE_RESOLUTION|>--- conflicted
+++ resolved
@@ -118,11 +118,7 @@
   if (body.index() == world_index()) {
     id = RegisterAnchoredGeometry(X_BG, shape, scene_graph);
   } else {
-<<<<<<< HEAD
-    id = RegisterGeometry(body, X_BG, shape, color, geometry_system);
-=======
-    id = RegisterGeometry(body, X_BG, shape, scene_graph);
->>>>>>> f11a1d97
+    id = RegisterGeometry(body, X_BG, shape, color, scene_graph);
   }
   const int visual_index = geometry_id_to_visual_index_.size();
   geometry_id_to_visual_index_[id] = visual_index;
@@ -158,11 +154,7 @@
   if (body.index() == world_index()) {
     id = RegisterAnchoredGeometry(X_BG, shape, scene_graph);
   } else {
-<<<<<<< HEAD
-    id = RegisterGeometry(body, X_BG, shape, color, geometry_system);
-=======
-    id = RegisterGeometry(body, X_BG, shape, scene_graph);
->>>>>>> f11a1d97
+    id = RegisterGeometry(body, X_BG, shape, color, scene_graph);
   }
   const int collision_index = geometry_id_to_collision_index_.size();
   geometry_id_to_collision_index_[id] = collision_index;
@@ -174,15 +166,10 @@
 
 template <typename T>
 geometry::GeometryId MultibodyPlant<T>::RegisterGeometry(
-<<<<<<< HEAD
     const Body<T>& body,
     const Isometry3<double>& X_BG, const geometry::Shape& shape,
     geometry::VisualMaterial& color,
-    geometry::GeometrySystem<T>* geometry_system) {
-=======
-    const Body<T>& body, const Isometry3<double>& X_BG,
-    const geometry::Shape& shape, SceneGraph<T>* scene_graph) {
->>>>>>> f11a1d97
+    geometry::SceneGraph<T>* scene_graph) {
   DRAKE_ASSERT(!is_finalized());
   DRAKE_ASSERT(geometry_source_is_registered());
   DRAKE_ASSERT(scene_graph == scene_graph_);

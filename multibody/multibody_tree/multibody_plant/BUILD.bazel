--- conflicted
+++ resolved
@@ -35,10 +35,7 @@
         "//common:default_scalars",
         "//geometry:geometry_ids",
         "//geometry:scene_graph",
-<<<<<<< HEAD
         "//math:gradient",
-=======
->>>>>>> 845c8299
         "//math:orthonormal_basis",
         "//multibody/multibody_tree",
         "//systems/framework:leaf_system",

--- conflicted
+++ resolved
@@ -925,7 +925,6 @@
   //    GeometryId with the body FrameId.
   // This assumes:
   // 1. Finalize() was not called on `this` plant.
-<<<<<<< HEAD
   // 2. RegisterAsSourceForGeometrySystem() was called on `this` plant.
   // 3. `geometry_system` points to the same GeometrySystem instance previously
   //    passed to RegisterAsSourceForGeometrySystem().
@@ -933,16 +932,7 @@
       const Body<T>& body,
       const Isometry3<double>& X_BG, const geometry::Shape& shape,
       geometry::VisualMaterial& color,
-      geometry::GeometrySystem<T>* geometry_system);
-=======
-  // 2. RegisterAsSourceForSceneGraph() was called on `this` plant.
-  // 3. `scene_graph` points to the same SceneGraph instance previously
-  //    passed to RegisterAsSourceForSceneGraph().
-  geometry::GeometryId RegisterGeometry(const Body<T>& body,
-                                        const Isometry3<double>& X_BG,
-                                        const geometry::Shape& shape,
-                                        geometry::SceneGraph<T>* scene_graph);
->>>>>>> f11a1d97
+      geometry::SceneGraph<T>* scene_graph);
 
   // Helper method to register anchored geometry to the world, either visual or
   // collision. This associates a GeometryId with the world body.

--- conflicted
+++ resolved
@@ -25,24 +25,18 @@
 using drake::multibody::UnitInertia;
 
 std::unique_ptr<drake::multibody::multibody_plant::MultibodyPlant<double>>
-<<<<<<< HEAD
 MakePendulumPlant(
     const PendulumParameters& params,
-    geometry::GeometrySystem<double>* geometry_system) {
-  return MakePendulumPlant(params, 0, geometry_system);
+    geometry::SceneGraph<double>* scene_graph) {
+  return MakePendulumPlant(params, 0, scene_graph);
 }
 
 std::unique_ptr<drake::multibody::multibody_plant::MultibodyPlant<double>>
 MakePendulumPlant(
     const PendulumParameters& params,
     double dt,
-    geometry::GeometrySystem<double>* geometry_system) {
+    geometry::SceneGraph<double>* geometry_system) {
   auto plant = std::make_unique<MultibodyPlant<double>>(dt);
-=======
-MakePendulumPlant(const PendulumParameters& params,
-                  SceneGraph<double>* scene_graph) {
-  auto plant = std::make_unique<MultibodyPlant<double>>();
->>>>>>> f11a1d97
 
   // Position of the com of the pendulum's body (in this case a point mass) in
   // the body's frame. The body's frame's origin Bo is defined to be at the
